# coding: utf-8

"""
Configuration of the Run 2 HH -> bbWW datasets.
"""

from __future__ import annotations

import itertools

import law
import order as od
from scinum import Number

import cmsdb.processes as cmsdb_procs
from columnflow.util import DotDict
from columnflow.tasks.external import GetDatasetLFNs
from columnflow.config_util import get_root_processes_from_campaign


logger = law.logger.get_logger(__name__)


def hbw_dataset_names(config: od.Config, as_list: bool = False) -> DotDict[str: list[str]] | list[str]:
    # define data streams based on the run
    # NOTE: the order of the streams is important for data trigger filtering (removing double counting)
    nano_version = config.campaign.x.version
    if config.campaign.x.run == 2:
        config.x.data_streams = ["mu", "e"]
    elif config.campaign.x.run == 3 and nano_version == 14:
        config.x.data_streams = ["mu", "e", "muoneg"]
    elif config.campaign.x.run == 3:
        config.x.data_streams = ["mu", "egamma", "muoneg"]

    data_eras = {
        "2017": list("cdef"),
        "2022preEE": list("cd"),
        "2022postEE": list("efg"),
        "2023preBPix": ["c1", "c2", "c3", "c4"],
        "2023postBPix": ["d1", "d2"],
    }[config.x.cpn_tag]

    data_datasets = [
        f"data_{stream}_{era}"
        for era in data_eras
        for stream in config.x.data_streams
    ]

    # Add additional datasets needed for orthogonal efficiency measurements.
    data_jethtmet_eras = {
        "2022preEE": "cd",
        "2022postEE": "efg",
        "2023preBPix": "",
        "2023postBPix": "",  # TODO: add 2023 jetmet datasets in cmsdb
    }[config.x.cpn_tag]

    data_jethtmet_datasets = [
        f"data_jethtmet_{era}"
        for era in data_jethtmet_eras
    ]

    ggf_samples = lambda hhdecay: [
        f"hh_ggf_{hhdecay}_kl0_kt1_powheg",
        f"hh_ggf_{hhdecay}_kl1_kt1_powheg",
        f"hh_ggf_{hhdecay}_kl2p45_kt1_powheg",
        f"hh_ggf_{hhdecay}_kl5_kt1_powheg",
    ]
    vbf_samples = lambda hhdecay: [
        f"hh_vbf_{hhdecay}_kv1_k2v1_kl1_madgraph",
        f"hh_vbf_{hhdecay}_kv1_k2v0_kl1_madgraph",
        f"hh_vbf_{hhdecay}_kv1p74_k2v1p37_kl14p4_madgraph",
        f"hh_vbf_{hhdecay}_kvm0p012_k2v0p03_kl10p2_madgraph",
        f"hh_vbf_{hhdecay}_kvm0p758_k2v1p44_klm19p3_madgraph",
        f"hh_vbf_{hhdecay}_kvm0p962_k2v0p959_klm1p43_madgraph",
        f"hh_vbf_{hhdecay}_kvm1p21_k2v1p94_klm0p94_madgraph",
        f"hh_vbf_{hhdecay}_kvm1p6_k2v2p72_klm1p36_madgraph",
        f"hh_vbf_{hhdecay}_kvm1p83_k2v3p57_klm3p39_madgraph",
        f"hh_vbf_{hhdecay}_kvm2p12_k2v3p87_klm5p96_madgraph",
    ] if config.x.run == 3 else [
        f"hh_vbf_{hhdecay}_kv1_k2v1_kl1_madgraph",
        f"hh_vbf_{hhdecay}_kv1_k2v1_kl0_madgraph",
        f"hh_vbf_{hhdecay}_kv1_k2v1_kl2_madgraph",
        f"hh_vbf_{hhdecay}_kv1_k2v0_kl1_madgraph",
        f"hh_vbf_{hhdecay}_kv1_k2v2_kl1_madgraph",
        f"hh_vbf_{hhdecay}_kv0p5_k2v1_kl1_madgraph",
        f"hh_vbf_{hhdecay}_kv1p5_k2v1_kl1_madgraph",
    ]

    dataset_names = DotDict.wrap({
        # **data_datasets,
        "data": data_datasets,
        "data_jethtmet": config.x.if_era(cfg_tag="is_for_sf", values=data_jethtmet_datasets),
        "tt": ["tt_sl_powheg", "tt_dl_powheg", "tt_fh_powheg"],
        "st": [
            "st_schannel_tbar_lep_4f_amcatnlo",
            "st_schannel_t_lep_4f_amcatnlo",
            "st_tchannel_t_4f_powheg",
            "st_tchannel_tbar_4f_powheg",
            *config.x.if_era(run=2, values=[
                "st_twchannel_t_powheg",
                "st_twchannel_tbar_powheg",
            ]),
            *config.x.if_era(run=3, cfg_tag="is_sl", values=[
                "st_twchannel_t_fh_powheg",
                "st_twchannel_tbar_fh_powheg",
                "st_twchannel_t_sl_powheg",
                "st_twchannel_tbar_sl_powheg",
                "st_twchannel_t_dl_powheg",
                "st_twchannel_tbar_dl_powheg",
            ]),
            *config.x.if_era(run=3, cfg_tag="is_dl", values=[
                # "st_twchannel_t_fh_powheg",  # (almost) empty in DL
                # "st_twchannel_tbar_fh_powheg",  # (almost) empty in DL
                "st_twchannel_t_sl_powheg",
                "st_twchannel_tbar_sl_powheg",
                "st_twchannel_t_dl_powheg",
                "st_twchannel_tbar_dl_powheg",
            ]),
        ],
        "dy": [
            *config.x.if_era(run=2, values=[  # TODO: update to amcatnlo aswell
                "dy_m50toinf_ht70to100_madgraph",
                "dy_m50toinf_ht100to200_madgraph",
                "dy_m50toinf_ht200to400_madgraph",
                "dy_m50toinf_ht400to600_madgraph",
                "dy_m50toinf_ht600to800_madgraph",
                "dy_m50toinf_ht800to1200_madgraph",
                "dy_m50toinf_ht1200to2500_madgraph",
                "dy_m50toinf_ht2500toinf_madgraph",
            ]),
            *config.x.if_era(run=3, values=[
                # NLO samples
                "dy_m50toinf_amcatnlo",
                "dy_m10to50_amcatnlo",
                "dy_m4to10_amcatnlo",
                "dy_m50toinf_0j_amcatnlo",
                "dy_m50toinf_1j_amcatnlo",
                "dy_m50toinf_2j_amcatnlo",
            ]),
        ],
        "w_lnu": [
            *config.x.if_era(run=2, values=[  # TODO: update to amcatnlo aswell
                "w_lnu_ht70to100_madgraph",
                "w_lnu_ht100to200_madgraph",
                "w_lnu_ht200to400_madgraph",
                "w_lnu_ht400to600_madgraph",
                "w_lnu_ht600to800_madgraph",
                "w_lnu_ht800to1200_madgraph",
                "w_lnu_ht1200to2500_madgraph",
                "w_lnu_ht2500toinf_madgraph",
            ]),
            *config.x.if_era(run=3, values=[
                "w_lnu_amcatnlo",
            ]),
        ],
        "vv": [
            *config.x.if_era(run=3, values=[
                "ww_pythia",
                "wz_pythia",
                "zz_pythia",
            ]),
        ],
        "vvv": [
            "www_4f_amcatnlo",
            "wwz_4f_amcatnlo",
            "wzz_amcatnlo",
            "zzz_amcatnlo",
        ],
        "ttv": [
            # missing pdf weights in 2022postEE uhh samples
            "ttw_wlnu_amcatnlo",
            # "ttw_wqq_amcatnlo",  # not existing in 2022postEE uhh samples
            *config.x.if_era(run=3, values=[
                "ttz_zll_m4to50_amcatnlo",
                "ttz_zll_m50toinf_amcatnlo",
                "ttz_znunu_amcatnlo",
                "ttz_zqq_amcatnlo",
            ]),
        ],
        # NOTE: top + gamma is not used since it is already included in ttbar or single top samples
        # "ttg": [
        #     "ttg_pt10to100_amcatnlo",
        #     "ttg_pt100to200_amcatnlo",
        #     "ttg_pt200toinf_amcatnlo",
        # ],
        # "tg": ["tgqb_4f_amcatnlo"],
        "ttvv": [
            "ttww_madgraph",
            "ttwz_madgraph",
            "ttzz_madgraph",
        ],
        "tttt": ["tttt_amcatnlo"],
        "h": [
            *config.x.if_era(run=3, values=[
                # TODO: remove whatever is not really necessary
                # "h_ggf_hbb_powheg",  # empty in DL (< 0.01 events in postEE)
                "h_ggf_hww2l2nu_powheg",
                "h_vbf_hbb_powheg",
                "h_vbf_hww2l2nu_powheg",
                # "h_ggf_hzg_zll_powheg",  # probably empty in DL SR
                "zh_zqq_hbb_powheg",
                "zh_zll_hbb_powheg",
                # "zh_zll_hcc_powheg",  # 0.18 events in DL postEE analysis region
                "zh_hww2l2nu_powheg",
                "zh_gg_zll_hbb_powheg",
                "zh_gg_zqq_hbb_powheg",
                # "zh_gg_znunu_hbb_powheg",  # empty in DL (< 0.01 events in postEE)
                # "zh_gg_zll_hcc_powheg",  # 0.05 events in DL postEE analysis region
                # "wph_wqq_hbb_powheg",  # basically empty in DL (< 0.01 events in postEE)
                "wph_wlnu_hbb_powheg",
                # "wph_wqq_hcc_powheg",  # basically empty in DL (< 0.01 events in postEE)
                # "wph_wlnu_hcc_powheg",  # basically empty in DL (< 0.01 events in postEE)
                # "wph_hzg_zll_powheg",  # basically empty in DL (< 0.01 events in postEE)
                # "wmh_wqq_hbb_powheg",  # basically empty in DL (< 0.01 events in postEE)
                "wmh_wlnu_hbb_powheg",
                # "wmh_wqq_hcc_powheg",  # basically empty in DL (< 0.01 events in postEE)
                # "wmh_wlnu_hcc_powheg",  # basically empty in DL (< 0.01 events in postEE)
                # "wmh_hzg_zll_powheg",  # basically empty in DL (< 0.01 events in postEE)
                "tth_hbb_powheg",
                "tth_hnonbb_powheg",  # overlap with other samples, so be careful
                # TODO: preliminary cross sections for ttzh, ttwh
                "ttzh_madgraph",
                "ttwh_madgraph",
                # htt
                "h_ggf_htt_powheg",
                "h_vbf_htt_powheg",
                "zh_htt_powheg",
                "wph_htt_powheg",
                "wmh_htt_powheg",
                # thq, thw
                "thq_4f_madgraph",
                "thw_madgraph",
            ]),
        ],
        "hh_ggf": [
            *ggf_samples("hbb_hvvqqlnu"),
            *ggf_samples("hbb_hvv2l2nu"),
            *ggf_samples("hbb_htt"),
            *config.x.if_era(run=3, values=ggf_samples("hbb_hvv")),
        ],
        "hh_vbf": [
            *vbf_samples("hbb_hvvqqlnu"),
            *vbf_samples("hbb_hvv2l2nu"),
            *vbf_samples("hbb_htt"),
            *config.x.if_era(run=3, values=vbf_samples("hbb_hvv")),
        ],
        "graviton_hh_ggf_bbww": [
            *config.x.if_era(run=2, cfg_tag="is_resonant", values=[
                f"graviton_hh_ggf_bbww_m{mass}_madgraph"
                for mass in [
                    250, 260, 270, 280, 300, 320, 350, 400, 450, 500,
                    550, 600, 650, 700, 750, 800, 850, 900, 1000,
                    1250, 1500, 1750, 2000, 2500, 3000,
                ]
            ]),
        ],
        "radion_hh_ggf_bbww": [
            *config.x.if_era(run=2, cfg_tag="is_resonant", values=[
                f"radion_hh_ggf_bbww_m{mass}_madgraph"
                for mass in [
                    250, 260, 270, 280, 300, 320, 350, 400, 450, 500,
                    550, 600, 650, 700, 750, 800, 850, 900, 1000,
                    1250, 1500, 1750, 2000, 2500, 3000,
                ]
            ]),
        ],
        "qcd_mu": [
            *config.x.if_era(cfg_tag="is_sl", values=[
                # "qcd_mu_pt15to20_pythia",
                "qcd_mu_pt20to30_pythia",
                "qcd_mu_pt30to50_pythia",
                "qcd_mu_pt50to80_pythia",
                "qcd_mu_pt80to120_pythia",
                "qcd_mu_pt120to170_pythia",
                "qcd_mu_pt170to300_pythia",
                "qcd_mu_pt300to470_pythia",
                "qcd_mu_pt470to600_pythia",
                "qcd_mu_pt600to800_pythia",
                "qcd_mu_pt800to1000_pythia",
                "qcd_mu_pt1000toinf_pythia",
            ]),
        ],
        "qcd_em": [
            *config.x.if_era(cfg_tag="is_sl", values=[
                # "qcd_em_pt15to20_pythia",
                # "qcd_em_pt20to30_pythia",
                "qcd_em_pt30to50_pythia",
                "qcd_em_pt50to80_pythia",
                "qcd_em_pt80to120_pythia",
                "qcd_em_pt120to170_pythia",
                "qcd_em_pt170to300_pythia",
                "qcd_em_pt300toinf_pythia",
            ]),
        ],
        "qcd_bctoe": [
            *config.x.if_era(run=2, cfg_tag="is_sl", values=[
                # "qcd_bctoe_pt15to20_pythia",
                "qcd_bctoe_pt20to30_pythia",
                "qcd_bctoe_pt30to80_pythia",
                "qcd_bctoe_pt80to170_pythia",
                "qcd_bctoe_pt170to250_pythia",
                "qcd_bctoe_pt250toinf_pythia",
            ]),
        ],

    })
    if as_list:
        return list(itertools.chain(*dataset_names.values()))

    return dataset_names


def get_dataset_names_for_config(config: od.Config, as_list: bool = False):
    """
    get all relevant dataset names and modify them based on the config and campaign
    """

    config.x.dataset_names = dataset_names = hbw_dataset_names(config)

    # optionally switch to custom signal processes (only implemented for hh_ggf_sl)
    if config.has_tag("custom_signals"):
        dataset_names.hh_ggf_hbb_hvvqqlnu = [dataset_name.replace("powheg", "custom") for dataset_name in dataset_names]

    if not config.has_tag("is_resonant"):
        # remove all resonant signal processes/datasets
        dataset_names.pop("graviton_hh_ggf_bbww", None)
        dataset_names.pop("radion_hh_ggf_bbww", None)

    if not config.has_tag("is_sl"):
        # remove qcd datasets from DL
        dataset_names.pop("qcd_mu", None)
        dataset_names.pop("qcd_em", None)
        dataset_names.pop("qcd_bctoe", None)

    if not config.has_tag("is_nonresonant"):
        # remove all nonresonant signal processes/datasets
        for hh_proc in ("hh_ggf", "hh_vbf"):
            dataset_names.pop(hh_proc)

    return dataset_names


def add_synchronization_dataset(config: od.Config):
    radion_hh_ggf_dl_bbww_m450 = config.add_process(
        name="radion_hh_ggf_dl_bbww_m450",
        id=24563574,  # random number
        xsecs={13: Number(0.1), 13.6: Number(0.1)},  # TODO
    )

    config.add_dataset(
        name="radion_hh_ggf_dl_bbww_m450_magraph",
        id=14876684,
        processes=[radion_hh_ggf_dl_bbww_m450],
        keys=[
            "/GluGlutoRadiontoHHto2B2Vto2B2L2Nu_M-450_narrow_TuneCP5_13p6TeV_madgraph-pythia8/Run3Summer22NanoAODv12-130X_mcRun3_2022_realistic_v5-v2/NANOAODSIM",  # noqa
        ],
        n_files=19,
        n_events=87308,
    )


def add_hbw_processes_and_datasets(config: od.Config, campaign: od.Campaign):
    # if config.x.cpn_tag == "2022postEE":
    #     add_synchronization_dataset(config)

    # if campaign.x.year == 2017:
    #     # load custom produced datasets into campaign (2017 only!)
    #     get_custom_hh_2017_datasets(campaign)

    #     # use custom get_dataset_lfns function
    #     config.x.get_dataset_lfns = get_dataset_lfns_2017

    dataset_names = get_dataset_names_for_config(config)

    # get all process names with corresponding datasets
    process_names = [proc_name for proc_name, _dataset_names in dataset_names.items() if _dataset_names]

    # get all root processes
    config.x.procs = procs = get_root_processes_from_campaign(campaign)

    # add processes to config
    for proc_name in process_names:
        config.add_process(procs.n(proc_name))
    # # add leaf signal processes directly to the config
    # for signal_proc in ("hh_ggf_hbb_hvvqqlnu", "hh_ggf_hbb_hvv2l2nu", "hh_vbf_hbb_hvvqqlnu", "hh_vbf_hbb_hvv2l2nu"):
    #     for dataset_name in dataset_names[signal_proc]:
    #         config.add_process(procs.n(dataset_name.replace("_powheg", "").replace("_madgraph", "")))

    # loop over all dataset names and add them to the config
    missing_datasets = set()
    for dataset_name in list(itertools.chain(*dataset_names.values())):
        if campaign.has_dataset(dataset_name):
            config.add_dataset(campaign.get_dataset(dataset_name))
        else:
            logger.warning(
                f"Dataset '{dataset_name}' not found in config '{config.name}', "
                "skipping it. Please check the campaign configuration.",
            )
            missing_datasets.add(dataset_name)
    if missing_datasets:
        print(f"Missing datasets in config {config.name}:\n" + "\n".join(sorted(missing_datasets)))


def add_dataset_extension_to_nominal(dataset: od.Dataset) -> None:
    """
    Adds relevant keys from "extension" DatasetInfo to the "nominal" DatasetInfo
    """
    if "extension" in dataset.info.keys():
        dataset_info_ext = dataset.info["extension"]

        # add info from extension dataset to the nominal one
        dataset.info["nominal"].keys = dataset.info["nominal"].keys + dataset_info_ext.keys
        dataset.info["nominal"].n_files = dataset.info["nominal"].n_files + dataset_info_ext.n_files
        dataset.info["nominal"].n_events = dataset.info["nominal"].n_events + dataset_info_ext.n_events

        # remove the extension dataset info, since it is now included in "nominal"
        dataset.info.pop("extension")


def configure_hbw_datasets(
    config: od.Config,
    limit_dataset_files: int | None = None,
    add_dataset_extensions: bool = False,
):
    # allow usage of UHH campaign
    enable_uhh_campaign_usage(config)

    for dataset in config.datasets:
        if add_dataset_extensions:
            add_dataset_extension_to_nominal(dataset)

        if limit_dataset_files:
            # apply optional limit on the max. number of files per dataset
            for info in dataset.info.values():
                if info.n_files > limit_dataset_files:
                    info.n_files = limit_dataset_files

        # add aux info to datasets
        if dataset.name.startswith(("st", "tt")):
            dataset.add_tag("has_top")
<<<<<<< HEAD
=======

>>>>>>> c93ea614
        if dataset.name.startswith("tt_"):
            dataset.add_tag("is_ttbar")

        if dataset.name.startswith("dy_"):
            dataset.add_tag("is_v_jets")
            dataset.add_tag("is_z_jets")
            dataset.add_tag("is_dy")
        if dataset.name.startswith("w_"):
            dataset.add_tag("is_v_jets")
            dataset.add_tag("is_w_jets")

        if dataset.name.startswith("qcd"):
            dataset.add_tag("is_qcd")
        if "hh" in dataset.name:
            dataset.add_tag("is_hh")
        if "hh" in dataset.name and "hbb_hvv" in dataset.name:
            # add HH signal tags
            dataset.add_tag("is_hbv")
            if "ggf" in dataset.name:
                dataset.add_tag("is_hbv_ggf")

            elif "vbf" in dataset.name:
                dataset.add_tag("is_hbv_vbf")
            if "qqlnu" not in dataset.name:
                dataset.add_tag("is_hbv_dl")
            elif "2l2nu" not in dataset.name:
                dataset.add_tag("is_hbv_sl")
            else:
                dataset.add_tag("is_hbv_incl")

        if dataset.name.endswith("_pythia") or "hh_vbf" in dataset.name or dataset.name == "ttw_wlnu_amcatnlo":
            dataset.add_tag("skip_scale")
            dataset.add_tag("skip_pdf")
            dataset.add_tag("no_lhe_weights")

        if dataset.has_tag("is_hbv") and "custom" in dataset.name:
            # No PDF weights and 6 scale weights in custom HH samples
            dataset.add_tag("skip_scale")
            dataset.add_tag("skip_pdf")

        elif config.campaign.x.year == 2017:
            # our default Run2 signal samples are EOY, so we have to skip golden json, certain met filter
            dataset.add_tag("is_eoy")

        if dataset.is_data:
            if config.x.cpn_tag == "2022preEE":
                dataset.x.jec_era = "RunCD"


def get_custom_hh_2017_datasets(
    campaign: od.Campaign,
) -> None:
    """
    Add custom HH datasets to campaign
    """
    campaign.add_dataset(
        name="hh_ggf_hbb_hvvqqlnu_kl0_kt1_custom",
        id=10 ** 8 + 14057341,
        processes=[cmsdb_procs.hh_ggf_hbb_hvvqqlnu_kl0_kt1],
        keys=[
            "chhh0",
        ],
        n_files=2,
        n_events=493996,
        aux={"custom": True},
    )

    campaign.add_dataset(
        name="hh_ggf_hbb_hvvqqlnu_kl1_kt1_custom",
        id=10 ** 8 + 14065482,
        processes=[cmsdb_procs.hh_ggf_hbb_hvvqqlnu_kl1_kt1],
        keys=[
            "chhh1",
        ],
        n_files=2,
        n_events=498499,
        aux={"custom": True},
    )

    campaign.add_dataset(
        name="hh_ggf_hbb_hvvqqlnu_kl2p45_kt1_custom",
        id=10 ** 8 + 14066581,
        processes=[cmsdb_procs.hh_ggf_hbb_hvvqqlnu_kl2p45_kt1],
        keys=[
            "chhh2p45",
        ],
        n_files=2,
        n_events=498496,
        aux={"custom": True},
    )

    campaign.add_dataset(
        name="hh_ggf_hbb_hvvqqlnu_kl5_kt1_custom",
        id=10 ** 8 + 14058363,
        processes=[cmsdb_procs.hh_ggf_hbb_hvvqqlnu_kl5_kt1],
        keys=[
            "chhh5",
        ],
        n_files=2,
        n_events=496495,
        aux={"custom": True},
    )


def get_dataset_lfns_2017(
    dataset_inst: od.Dataset,
    shift_inst: od.Shift,
    dataset_key: str,
) -> list[str]:
    """
    Custom method to obtain custom NanoAOD datasets
    """

    if not dataset_inst.x("custom", None):
        return GetDatasetLFNs.get_dataset_lfns_dasgoclient(
            GetDatasetLFNs, dataset_inst=dataset_inst, shift_inst=shift_inst, dataset_key=dataset_key,
        )
    print("dataset name:", dataset_inst.name)
    print("dataset_key:", dataset_key)

    # NOTE: this currently simply takes samples from a hard-coded local path. Should be improved
    #       when all files are stored somewhere remote
    lfn_base = law.LocalDirectoryTarget(
        f"/data/dust/user/paaschal/WorkingArea/MCProduction/sgnl_production/NanoAODs/{dataset_key}/",
        fs="local_fs",
    )

    # loop though files and interpret paths as lfns
    return [
        lfn_base.child(basename, type="f").path
        for basename in lfn_base.listdir(pattern="*.root")
    ]


def enable_uhh_campaign_usage(cfg: od.Config) -> None:
    # custom lfn retrieval method in case the underlying campaign is custom uhh
    def get_dataset_lfns_uhh(
        dataset_inst: od.Dataset,
        shift_inst: od.Shift,
        dataset_key: str,
    ) -> list[str]:
        if "uhh" not in dataset_inst.x("campaign", ""):
            # for non-uhh datasets, use default GetDatasetLFNs method
            return GetDatasetLFNs.get_dataset_lfns_dasgoclient(
                GetDatasetLFNs, dataset_inst=dataset_inst, shift_inst=shift_inst, dataset_key=dataset_key,
            )
        cpn_name = dataset_inst.x.campaign
        # destructure dataset_key into parts and create the lfn base directory
        dataset_id, full_campaign, tier = dataset_key.split("/")[1:]
        main_campaign, sub_campaign = full_campaign.split("-", 1)
        lfn_base = law.wlcg.WLCGDirectoryTarget(
            f"/store/{dataset_inst.data_source}/{main_campaign}/{dataset_id}/{tier}/{sub_campaign}/0",
            # fs=f"wlcg_fs_{cfg.campaign.x.custom['name']}",
            fs=f"wlcg_fs_{cpn_name}",
        )

        broken_files = dataset_inst[shift_inst.name].get_aux("broken_files", [])

        # loop though files and interpret paths as lfns
        lfns = [
            lfn_base.child(basename, type="f").path
            for basename in lfn_base.listdir(pattern="*.root")
        ]
        return [lfn for lfn in lfns if lfn not in broken_files]

    if any("uhh" in cpn_name for cpn_name in cfg.campaign.x("campaigns", [])):
        # define the lfn retrieval function
        cfg.x.get_dataset_lfns = get_dataset_lfns_uhh

        # define custom remote fs's to look at
        cfg.x.get_dataset_lfns_remote_fs = lambda dataset_inst: (
            None if "uhh" not in dataset_inst.x("campaign", "") else [
                f"local_fs_{dataset_inst.x.campaign}",
                f"wlcg_fs_{dataset_inst.x.campaign}",
            ])<|MERGE_RESOLUTION|>--- conflicted
+++ resolved
@@ -438,10 +438,7 @@
         # add aux info to datasets
         if dataset.name.startswith(("st", "tt")):
             dataset.add_tag("has_top")
-<<<<<<< HEAD
-=======
-
->>>>>>> c93ea614
+
         if dataset.name.startswith("tt_"):
             dataset.add_tag("is_ttbar")
 
