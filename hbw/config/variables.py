--- conflicted
+++ resolved
@@ -918,7 +918,19 @@
         binning=(40, -3.2, 3.2),
         x_title=r"{met_name} $\phi$".format(met_name=met_name),
     )
-<<<<<<< HEAD
+
+    # corrected MET
+    config.add_variable(
+        name="met_pt_corr",
+        binning=(40, 0., 400.),
+        unit="GeV",
+        x_title=r"{met_name} $p_{{T}}$".format(met_name=met_name),
+    )
+    config.add_variable(
+        name="met_phi_corr",
+        binning=(40, -3.2, 3.2),
+        x_title=r"{met_name} $\phi$".format(met_name=met_name),
+    )
     config.add_variable(
         name="trigger_ids",
         aux={"axis_type": "intcat"},
@@ -930,18 +942,4 @@
         name="trig_ids",
         aux={"axis_type": "strcat"},
         x_title="Trigger IDs for scale factors",
-=======
-
-    # corrected MET
-    config.add_variable(
-        name="met_pt_corr",
-        binning=(40, 0., 400.),
-        unit="GeV",
-        x_title=r"{met_name} $p_{{T}}$".format(met_name=met_name),
-    )
-    config.add_variable(
-        name="met_phi_corr",
-        binning=(40, -3.2, 3.2),
-        x_title=r"{met_name} $\phi$".format(met_name=met_name),
->>>>>>> e965a1c6
     )