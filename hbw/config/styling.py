# coding: utf-8

"""
Collection of helpers for styling, e.g.
- dicitonaries of defaults for variable definition, colors, labels, etc.
- functions to quickly create variable insts in a predefined way
"""

import re

import order as od

from columnflow.columnar_util import EMPTY_FLOAT

#
# Processes
#

cms_color_palette_1 = {
    "blue": "#5790fc",  # Blueberry
    "yellow": "#f89c20",  # Marigold
    "red": "#e42536",  # Alizarin Crimson
    "purple": "#964a8b",  # Plum
    "grey": "#9c9ca1",  # Manatee
    "violet": "#7a21dd",  # Blue-Violet
    "black": "#000000",
}

cms_color_palette_2 = {
    "blue": "#3f90da",  # Tufts Blue
    "yellow": "#ffa90e",  # Dark Tangerine
    "red": "#bd1f01",  # International Orange (Engineering)
    "grey": "#94a4a2",  # Morning Blue
    "purple": "#832db6",  # Grape
    "brown": "#a96b59",  # Blast-Off Bronze
    "orange": "#e76300",  # Spanish Orange
    "green": "#b9ac70",  # Misty Moss
    "darkgrey": "#717581",  # AuroMetalSaurus
    "turqoise": "#92dadd",  # Pale Robin Egg Blue
    "black": "#000000",
}

# tt: red
# dy: yellow
# st: orange
# vv
# ttV ?
# w_lnu
# h
# qcd: blue

color_palette_1 = {
    "black": "#000000",
    "red": "#e41a1c",
    "blue": "#377eb8",
    "green": "#4daf4a",
    "purple": "#984ea3",
    "orange": "#ff7f00",
    "yellow": "#ffff33",
    "brown": "#a65628",
    "pink": "#f781bf",
    "grey": "#999999",
}

color_palette = cms_color_palette_2

default_process_colors = {
    "data": color_palette["black"],
    "tt": color_palette["red"],
    "qcd": color_palette["blue"],
    "qcd_mu": color_palette["blue"],
    "qcd_ele": color_palette["blue"],
    "w_lnu": color_palette["green"],
    "v_lep": color_palette["green"],
    "h": color_palette["purple"],
    "st": color_palette["orange"],
    "t_bkg": color_palette["orange"],
    # "dy": color_palette["yellow"],
    "dy": color_palette["yellow"],
    "dy_hf": color_palette["yellow"],
    "dy_lf": color_palette["brown"],
    "dy_m50toinf": color_palette["yellow"],
    "dy_m10to50": color_palette["brown"],
    "dy_m4to10": color_palette["darkgrey"],
    "ttv": color_palette["turqoise"],
    "vv": color_palette["blue"],
    "other": color_palette["grey"],
    "hh_ggf_hbb_htt": color_palette["grey"],
    "signal_ggf2": color_palette["black"],
    "signal_vbf2": color_palette["grey"],
    "hh_ggf_hbb_hww2l2nu_kl1_kt1": color_palette["black"],
    "hh_vbf_hbb_hww2l2nu_kv1_k2v1_kl1": color_palette["grey"],
}

for decay in ("", "qqlnu", "2l2nu"):
    default_process_colors[f"hh_ggf_hbb_hvv{decay}"] = "#000000"  # black
    default_process_colors[f"signal_ggf2{decay}"] = "#000000"  # black
    default_process_colors[f"signal_vbf2{decay}"] = "#999999"  # black
    default_process_colors[f"hh_ggf_hbb_hvv{decay}_kl1_kt1"] = "#000000"  # black
    default_process_colors[f"hh_ggf_hbb_hvv{decay}_kl0_kt1"] = "#1b9e77"  # green2
    default_process_colors[f"hh_ggf_hbb_hvv{decay}_kl2p45_kt1"] = "#d95f02"  # orange2
    default_process_colors[f"hh_ggf_hbb_hvv{decay}_kl5_kt1"] = "#e7298a"  # pink2

    default_process_colors[f"hh_vbf_hbb_hvv{decay}"] = "#999999"  # grey
    default_process_colors[f"hh_vbf_hbb_hvv{decay}_kv1_k2v1_kl1"] = color_palette["darkgrey"]
    # default_process_colors[f"hh_vbf_hbb_hvv{decay}_kv1_k2v1_kl1"] = color_palette["brown"]
    # default_process_colors[f"hh_vbf_hbb_hvv{decay}_kv1_k2v1_kl1"] = "#999999"  # grey
    default_process_colors[f"hh_vbf_hbb_hvv{decay}_kv1_k2v1_kl0"] = "#377eb8"  # blue
    default_process_colors[f"hh_vbf_hbb_hvv{decay}_kv1_k2v1_kl2"] = "#4daf4a"  # green
    default_process_colors[f"hh_vbf_hbb_hvv{decay}_kv1_k2v0_kl1"] = "#984ea3"  # purple
    default_process_colors[f"hh_vbf_hbb_hvv{decay}_kv1_k2v2_kl1"] = "#ff7f00"  # orange
    default_process_colors[f"hh_vbf_hbb_hvv{decay}_kv0p5_k2v1_kl1"] = "#a65628"  # brown
    default_process_colors[f"hh_vbf_hbb_hvv{decay}_kv1p5_k2v1_kl1"] = "#f781bf"  # pink


default_labels = {
    "dy_m50toinf": "DY ($M > 50$)",
    "dy_m50toinf_0j": "DY ($M > 50$, 0 jets)",
    "dy_m50toinf_1j": "DY ($M > 50$, 1 jets)",
    "dy_m50toinf_2j": "DY ($M > 50$, 2 jets)",
    "dy_m10to50": "DY ($10 < M < 50$)",
    "dy_m4to10": "DY ($4 < M < 10$)",
    "st_tchannel_t": "st (t-channel, t)",
    "st_tchannel_tbar": r"st (t-channel, $\bar{t}$)",
    "st_twchannel_t_sl": "tW (t, sl)",
    "st_twchannel_tbar_sl": r"tW ($\bar{t}$, sl)",
    "st_twchannel_t_dl": "tW (t, dl)",
    "st_twchannel_tbar_dl": r"tW ($\bar{t}$, dl)",
    # "hh_vbf_hbb_hvv2l2nu_kv1_k2v1_kl1": r"hh_{vbf} (dl)",
}

ml_labels = {
    "tt": "$t\\bar{t}$",
    "hh_ggf_hbb_hvv": r"hh_{ggf}",
    "hh_vbf_hbb_hvv": r"hh_{vbf}",
    "hh_ggf_hbb_hvvqqlnu_kl1_kt1": r"hh_{ggf} (sl)",
    "hh_vbf_hbb_hvvqqlnu_kv1_k2v1_kl1": r"hh_{vbf} (sl)",
    "hh_ggf_hbb_hvv2l2nu_kl1_kt1": r"ggHH",
    "hh_vbf_hbb_hvv2l2nu_kv1_k2v1_kl1": r"qqHH",
    # "hh_ggf_hbb_hvv2l2nu_kl1_kt1": r"hh_{ggf} (dl)",
    # "hh_vbf_hbb_hvv2l2nu_kv1_k2v1_kl1": r"hh_{vbf} (dl)",
    "graviton_hh_ggf_bbww_m250": "grav250",
    "graviton_hh_ggf_bbww_m350": "grav350",
    "graviton_hh_ggf_bbww_m450": "grav450",
    "graviton_hh_ggf_bbww_m600": "grav600",
    "graviton_hh_ggf_bbww_m750": "grav750",
    "graviton_hh_ggf_bbww_m1000": "grav1000",
    "st": "st",
    "w_lnu": "W",
    "dy": "DY",
    "h": "H",
    "v_lep": "W+DY",
    "t_bkg": "tt+st",
}

short_labels = {
    "hh_ggf_hbb_hvvqqlnu_kl0_kt1": r"$HH_{ggf}^{\kappa\lambda=0}$ (SL)",
    "hh_ggf_hbb_hvvqqlnu_kl1_kt1": r"$HH_{ggf}^{\kappa\lambda=1}$ (SL)",
    "hh_ggf_hbb_hvvqqlnu_kl2p45_kt1": r"$HH_{ggf}^{\kappa\lambda=2.45}$ (SL)",
    "hh_ggf_hbb_hvvqqlnu_kl5_kt1": r"$HH_{ggf}^{\kappa\lambda=5}$ (SL)",
    "hh_vbf_hbb_hvvqqlnu_kv1_k2v1_kl1": r"$HH_{vbf}^{1,1,1} (SL)$",
    "hh_ggf_hbb_hvv2l2nu_kl0_kt1": r"$HH_{ggf}^{\kappa\lambda=0}$ (DL)",
    "hh_ggf_hbb_hvv2l2nu_kl1_kt1": r"$HH_{ggf}^{\kappa\lambda=1}$ (DL)",
    "hh_ggf_hbb_hvv2l2nu_kl2p45_kt1": r"$HH_{ggf}^{\kappa\lambda=2.45}$ (DL)",
    "hh_ggf_hbb_hvv2l2nu_kl5_kt1": r"$HH_{ggf}^{\kappa\lambda=5}$ (DL)",
    "hh_vbf_hbb_hvvqqlnu_kv1_k2v1_kl1": r"$HH_{vbf}^{1,1,1} (SL)$",
    "hh_vbf_hbb_hvvqqlnu_kv1_k2v1_kl0": r"$HH_{vbf}^{1,1,0} (SL)$",
    "hh_vbf_hbb_hvvqqlnu_kv1_k2v1_kl2": r"$HH_{vbf}^{1,1,2} (SL)$",
    "hh_vbf_hbb_hvvqqlnu_kv1_k2v0_kl1": r"$HH_{vbf}^{1,0,1} (SL)$",
    "hh_vbf_hbb_hvvqqlnu_kv1_k2v2_kl1": r"$HH_{vbf}^{1,2,1} (SL)$",
    "hh_vbf_hbb_hvvqqlnu_kv0p5_k2v1_kl1": r"$HH_{vbf}^{0.5,1,1} (SL)$",
    "hh_vbf_hbb_hvvqqlnu_kv1p5_k2v1_kl1": r"$HH_{vbf}^{1.5,1,1} (SL)$",
    "hh_vbf_hbb_hvv2l2nu_kv1_k2v1_kl1": r"$HH_{vbf}^{1,1,1} (DL)$",
    "hh_vbf_hbb_hvv2l2nu_kv1_k2v1_kl0": r"$HH_{vbf}^{1,1,0} (DL)$",
    "hh_vbf_hbb_hvv2l2nu_kv1_k2v1_kl2": r"$HH_{vbf}^{1,1,2} (DL)$",
    "hh_vbf_hbb_hvv2l2nu_kv1_k2v0_kl1": r"$HH_{vbf}^{1,0,1} (DL)$",
    "hh_vbf_hbb_hvv2l2nu_kv1_k2v2_kl1": r"$HH_{vbf}^{1,2,1} (DL)$",
    "hh_vbf_hbb_hvv2l2nu_kv0p5_k2v1_kl1": r"$HH_{vbf}^{0.5,1,1} (DL)$",
    "hh_vbf_hbb_hvv2l2nu_kv1p5_k2v1_kl1": r"$HH_{vbf}^{1.5,1,1} (DL)$",
    "w_lnu": r"$W \rightarrow l\nu$",
    "dy": r"$Z \rightarrow ll$",
    "qcd_mu": r"$QCD \mu$",
    "qcd_ele": r"$QCD e$",
}


def stylize_processes(config: od.Config) -> None:
    """
    Small helper that sets the process insts to analysis-appropriate defaults
    For now: only colors and unstacking
    Could also include some more defaults (labels, unstack, ...)
    """

    for proc, _, _ in config.walk_processes():
        # set default colors
        if color := default_process_colors.get(proc.name, None):
            proc.color1 = color

        if label := default_labels.get(proc.name, None):
            proc.label = label
        elif "hh_vbf" in proc.name:
            label = proc.label
            pattern = r"hh_vbf_kv([mp\d]+)_k2v([mp\d]+)_kl([mp\d]+)\s?(.*)"
            replacement = r"$HH_{vbf}^{\1,\2,\3}$\4"
            proc.label = re.sub(pattern, replacement, label)

        if short_label := short_labels.get(proc.name, None):
            proc.short_label = short_label

        # unstack signal in plotting
        if "hh_" in proc.name.lower():
            proc.add_tag("is_signal")
            proc.unstack = True
            # proc.scale = "stack"

        # labels used for ML categories
        proc.x.ml_label = ml_labels.get(proc.name, proc.name)


#
# Variables
#

default_var_binning = {
    # General object fields
<<<<<<< HEAD
    "pt": (400, 0, 400),
    "eta": (40, -2.5, 2.5),
=======
    "pt": (40, 0, 400),
    "eta": (40, -5., 5.),
>>>>>>> e965a1c6
    "eta_full": (40, -5.0, 5.0),
    "phi": (32, -3.2, 3.2),
    "mass": (40, 0, 400),
    # Jet
    "btagDeepB": (40, 0, 1),
    "btagDeepFlavB": (40, 0, 1),
    "btagPNetB": (40, 0, 1),
    "b_score": (40, 0, 1),
    "qgl": (40, 0, 1),
    "puId": (8, -0.5, 7.5),
    "puIdDisc": (40, -2, 1),
    "chHEF": (40, 0, 1),
    "bRegRes": (80, -1, 1),
    "bRegCorr": (80, 0, 2),
    # FatJet
    "msoftdrop": (40, 0, 400),
    "deepTagMD_HbbvsQCD": (40, 0, 1),
    "particleNet_XbbVsQCD": (40, 0, 1),
    # Leptons
    "dxy": (40, 0, 0.1),
    "dz": (40, 0, 0.1),
    "mvaTTH": (40, 0, 1),
    "miniPFRelIso_all": (40, 0, 1),
    "pfRelIso03_all": (40, 0, 1),
    "pfRelIso04_all": (40, 0, 1),
    "mvaFall17V2Iso": (40, 0, 1),
    "mvaFall17V2noIso": (40, 0, 1),
    "mvaLowPt": (40, 0, 1),
    # Event properties
    "ht": (40, 0, 800),
    "n_jet": (11, -.5, 10.5),
    "n_lep": (4, -.5, 3.5),
    # Propierties of two combined objects
    "m": (40, 0, 400),
    "dr": (40, 0, 8),
    "deta": (40, 0, 5),
    "dphi": (32, 0, 3.2),
}

# TODO: use
default_var_to_expr = {
    "eta_full": "eta",
}

default_var_unit = {
    "pt": "GeV",
    "mass": "GeV",
    "msoftdrop": "GeV",
    "dxy": "cm",
    "dz": "cm",
    "ht": "GeV",
}

default_var_title_format = {
    "pt": r"$p_{T}$",
    "eta": r"$\eta$",
    "phi": r"$\phi$",
    "dxy": r"$d_{xy}$",
    "dz": r"d_{z}",
}

name = "cf_{obj}{i}_{var}"
expr = "cutflow.{obj}.{var}[:, {i}]"
x_title_base = r"{obj} {i} "


def quick_addvar(config: od.Config, obj: str, i: int, var: str):
    """
    Helper to quickly generate generic variable instances for variable *var* from
    the *i*th entry of some object *obj*

    Variables are lowercase and have names in the format:
    cf_{obj}{i}_{var}, where `obj` is the name of the given object, `i` is the index of the
    object (starting at 1) and `var` is the variable of interest; example: cf_loosejet1_pt
    """
    config.add_variable(
        name=name.format(obj=obj, i=i, var=var).lower(),
        expression=expr.format(obj=obj, i=i, var=var),
        null_value=EMPTY_FLOAT,
        binning=default_var_binning[var],
        unit=default_var_unit.get(var, "1"),
        x_title=x_title_base.format(obj=obj, i=i) + default_var_title_format.get(var, var),
    )<|MERGE_RESOLUTION|>--- conflicted
+++ resolved
@@ -212,6 +212,7 @@
             proc.add_tag("is_signal")
             proc.unstack = True
             # proc.scale = "stack"
+            # proc.scale = "stack"
 
         # labels used for ML categories
         proc.x.ml_label = ml_labels.get(proc.name, proc.name)
@@ -223,13 +224,8 @@
 
 default_var_binning = {
     # General object fields
-<<<<<<< HEAD
     "pt": (400, 0, 400),
-    "eta": (40, -2.5, 2.5),
-=======
-    "pt": (40, 0, 400),
     "eta": (40, -5., 5.),
->>>>>>> e965a1c6
     "eta_full": (40, -5.0, 5.0),
     "phi": (32, -3.2, 3.2),
     "mass": (40, 0, 400),
