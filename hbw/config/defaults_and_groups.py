--- conflicted
+++ resolved
@@ -129,20 +129,15 @@
         "tt": ["tt_*"], "st": ["st_*"], "w": ["w_lnu_*"], "dy": ["dy_*"],
         "qcd": ["qcd_*"], "qcd_mu": ["qcd_mu*"], "qcd_ele": ["qcd_em*", "qcd_bctoe*"],
         "signal": ["ggHH_*", "qqHH_*"], "gghh": ["ggHH_*"], "qqhh": ["qqHH_*"],
-<<<<<<< HEAD
         "ml": ["ggHH_kl_1*", "tt_*", "st_*", "dy_*", "w_lnu_*"],
         "dilep": ["tt_*", "st_*", "dy_*",  "w_lnu_*",
             "ggHH_kl_0_kt_1_dl_hbbhww_powheg", "ggHH_kl_1_kt_1_dl_hbbhww_powheg",
             "ggHH_kl_2p45_kt_1_dl_hbbhww_powheg", "ggHH_kl_5_kt_1_dl_hbbhww_powheg",
         ],
-=======
-        "ml": [default_signal_dataset, "tt_*", "st_*", "dy_*", "w_lnu_*"],
->>>>>>> 76297cc6
     }
 
     # category groups for conveniently looping over certain categories
     # (used during plotting)
-<<<<<<< HEAD
     config_inst.x.category_groups = {
         "much": ["1mu", "1mu__resolved", "1mu__boosted"],
         "ech": ["1e", "1e__resolved", "1e__boosted"],
@@ -150,15 +145,6 @@
         "test": ["incl", "1e"],
         "dilep": ["incl", "ee", "2mu","emu"],
     }
-=======
-    if signal_tag == "sl":
-        config_inst.x.category_groups = {
-            "much": ["1mu", "1mu__resolved", "1mu__boosted"],
-            "ech": ["1e", "1e__resolved", "1e__boosted"],
-            "default": ["incl", "1e", "1mu"],
-            "test": ["incl", "1e"],
-        }
->>>>>>> 76297cc6
 
     # variable groups for conveniently looping over certain variables
     # (used during plotting)
