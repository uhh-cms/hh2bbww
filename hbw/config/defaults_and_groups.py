# coding: utf-8

import law

from columnflow.inference import InferenceModel
from columnflow.tasks.framework.base import RESOLVE_DEFAULT


def default_selector(cls, container, task_params):
    if container.has_tag("is_sl"):
        selector = "sl"
    elif container.has_tag("is_dl"):
        selector = "dl"

    return selector


def default_ml_model(cls, container, task_params):
    """ Function that chooses the default_ml_model based on the inference_model if given """
    # for most tasks, do not use any default ml model
    default_ml_model = None

    # the ml_model parameter is only used by `MLTraining` and `MLEvaluation`, therefore use some default
    # NOTE: default_ml_model does not work for the MLTraining task
    if cls.task_family in ("cf.MLTraining", "cf.MLEvaulation", "cf.MergeMLEvents", "cf.PrepareMLEvents"):
        # TODO: we might want to distinguish between two default ML models (sl vs dl)
        default_ml_model = "dense_default"

    # check if task is using an inference model
    # if that is the case, use the default ml_model set in the inference model
    if getattr(cls, "inference_model", None):
        inference_model = task_params.get("inference_model", None)

        # if inference model is not set, assume it's the container default
        if inference_model in (None, law.NO_STR, RESOLVE_DEFAULT):
            inference_model = container.x.default_inference_model

        # get the default_ml_model from the inference_model_inst
        inference_model_inst = InferenceModel.get_cls(inference_model)
        default_ml_model = getattr(inference_model_inst, "ml_model_name", default_ml_model)

    return default_ml_model


def ml_inputs_producer(cls, container, task_params):
    if container.has_tag("is_sl"):
        ml_inputs = "ml_inputs"
    elif container.has_tag("is_dl"):
        ml_inputs = "dl_ml_inputs"
    return ml_inputs


def default_producers(cls, container, task_params):
    """ Default producers chosen based on the Inference model and the ML Model """

    # per default, use the ml_inputs and event_weights
<<<<<<< HEAD
    # TODO: we might need two ml_inputs producers in the future (sl vs dl)
    default_producers = ["dl_ml_inputs"]
    if dataset_inst and dataset_inst.is_mc:
        # run event weights producer only if it's a MC dataset
        default_producers.append("event_weights")
=======
    default_producers = [ml_inputs_producer(cls, container, task_params), "event_weights"]
>>>>>>> 6b890691

    # check if a ml_model has been set
    ml_model = task_params.get("ml_model", None) or task_params.get("ml_models", None)

    # only consider 1 ml_model
    if isinstance(ml_model, (list, tuple)):
        ml_model = ml_model[0]

    # try and get the default ml model if not set
    if ml_model in (None, law.NO_STR, RESOLVE_DEFAULT):
        ml_model = default_ml_model(cls, container, task_params)

    # check if task is directly using the MLModel or just requires some ML output
    is_ml_task = (cls.task_family in ("cf.MLTraining", "cf.MLEvaluation"))

    # if a ML model is set, and the task is neither MLTraining nor MLEvaluation,
    # use the ml categorization producer
    if ml_model not in (None, law.NO_STR, RESOLVE_DEFAULT, tuple()) and not is_ml_task:
        # NOTE: this producer needs to be added as the last element! otherwise, category_ids will be overwritten
        default_producers.append(f"ml_{ml_model}")

    # if we're running the inference_model, we don't need the ml_inputs
    # NOTE: we cannot skip ml_inputs, because it is needed for cf.MLEvaluation
    # if "inference_model" in task_params.keys():
    #     default_producers.remove("ml_inputs")

    return default_producers


def set_config_defaults_and_groups(config_inst):
    """ Configuration function that sets all the defaults and groups in the config_inst """

    # define the default dataset and process based on the analysis tags
    signal_tag = "sl" if config_inst.has_tag("is_sl") else "dl"
    default_signal_process = f"ggHH_kl_1_kt_1_{signal_tag}_hbbhww"
    signal_generator = "powheg"

    if config_inst.has_tag("resonant"):
        signal_tag = f"res_{signal_tag}"
        # for resonant, rely on the law.cfg to define the default signal process (NOTE: might change in the future)
        default_signal_process = law.config.get_expanded("analysis", "default_dataset")
        signal_generator = "madgraph"

    #
    # Defaults
    #

    # TODO: the default dataset is currently still being set up by the law.cfg
    config_inst.x.default_dataset = default_signal_dataset = f"{default_signal_process}_{signal_generator}"
    config_inst.x.default_calibrator = "skip_jecunc"
    config_inst.x.default_selector = default_selector
    config_inst.x.default_producer = default_producers
    config_inst.x.default_ml_model = default_ml_model
    config_inst.x.default_inference_model = "default"
    config_inst.x.default_categories = ["incl"]

    #
    # Groups
    #

    # process groups for conveniently looping over certain processs
    # (used in wrapper_factory and during plotting)
    config_inst.x.process_groups = {
        "all": ["*"],
        "default": [default_signal_process, "tt", "st", "w_lnu", "dy_lep"],
        "with_qcd": [default_signal_process, "tt", "qcd", "st", "w_lnu", "dy_lep"],
        "much": [default_signal_process, "tt", "qcd_mu", "st", "w_lnu", "dy_lep"],
        "ech": [default_signal_process, "tt", "qcd_ele", "st", "w_lnu", "dy_lep"],
        "inference": ["ggHH_*", "tt", "st", "w_lnu", "dy_lep", "qcd_*"],
        "k2v": ["qqHH_*", "tt", "st", "w_lnu", "dy_lep", "qcd_*"],
        "ml": [default_signal_process, "tt", "st", "w_lnu", "dy_lep"],
        "ml_test": [default_signal_process, "st", "w_lnu"],
        "test": [default_signal_process, "tt_sl"],
        "small": [default_signal_process, "tt", "st"],
        "bkg": ["tt", "st", "w_lnu", "dy_lep"],
        "signal": ["ggHH_*", "qqHH_*"], "gghh": ["ggHH_*"], "qqhh": ["qqHH_*"],
    }
    config_inst.x.process_groups["dmuch"] = ["data_mu"] + config_inst.x.process_groups["much"]
    config_inst.x.process_groups["dech"] = ["data_e"] + config_inst.x.process_groups["ech"]

    # dataset groups for conveniently looping over certain datasets
    # (used in wrapper_factory and during plotting)
    config_inst.x.dataset_groups = {
        "all": ["*"],
        "default": [default_signal_dataset, "tt_*", "qcd_*", "st_*", "dy_*", "w_lnu_*"],
        "inference": ["ggHH_*", "tt_*", "qcd_*", "st_*", "dy_*", "w_lnu_*"],
        "test": [default_signal_dataset, "tt_sl_powheg"],
        "small": [default_signal_dataset, "tt_*", "st_*"],
        "bkg": ["tt_*", "st_*", "w_lnu_*", "dy_*"],
        "tt": ["tt_*"], "st": ["st_*"], "w": ["w_lnu_*"], "dy": ["dy_*"],
        "qcd": ["qcd_*"], "qcd_mu": ["qcd_mu*"], "qcd_ele": ["qcd_em*", "qcd_bctoe*"],
        "signal": ["ggHH_*", "qqHH_*"], "gghh": ["ggHH_*"], "qqhh": ["qqHH_*"],
        "ml": ["ggHH_kl_1*", "tt_*", "st_*", "dy_*", "w_lnu_*"],
        "dilep": ["tt_*", "st_*", "dy_*", "w_lnu_*", "ggHH_*"],
    }

    # category groups for conveniently looping over certain categories
    # (used during plotting)
    config_inst.x.category_groups = {
        "much": ["1mu", "1mu__resolved", "1mu__boosted"],
        "ech": ["1e", "1e__resolved", "1e__boosted"],
        "default": ["incl", "1e", "1mu"],
        "test": ["incl", "1e"],
        "dilep": ["incl", "2e", "2mu", "emu"],
    }

    # variable groups for conveniently looping over certain variables
    # (used during plotting)
    config_inst.x.variable_groups = {
        "default": ["n_jet", "n_muon", "n_electron", "ht", "m_bb", "deltaR_bb", "jet1_pt"],  # n_deepjet, ....
        "test": ["n_jet", "n_electron", "jet1_pt"],
        "cutflow": ["cf_jet1_pt", "cf_jet4_pt", "cf_n_jet", "cf_n_electron", "cf_n_muon"],  # cf_n_deepjet
        "dilep": [
            "n_jet", "n_muon", "n_electron", "ht", "m_bb", "m_ll", "deltaR_bb", "deltaR_ll",
            "ll_pt", "bb_pt", "E_miss", "delta_Phi", "MT", "min_dr_lljj",
            "m_lljjMET", "channel_id", "n_bjet", "wp_score", "charge", "m_ll_check",
        ],
        "control": [
            "n_jet", "n_fatjet", "n_electron", "n_muon",
            "jet1_pt", "jet1_eta", "jet1_phi", "jet1_btagDeepFlavB",   # "jet1_btagDeepB",
            "jet2_pt", "jet2_eta", "jet2_phi", "jet2_btagDeepFlavB",   # "jet2_btagDeepB",
            "jet3_pt", "jet3_eta", "jet3_phi", "jet3_btagDeepFlavB",   # "jet3_btagDeepB",
            "jet4_pt", "jet4_eta", "jet4_phi", "jet4_btagDeepFlavB",   # "jet4_btagDeepB",
            "fatjet1_pt", "fatjet1_eta", "fatjet1_phi", "fatjet1_btagHbb", "fatjet1_deepTagMD_HbbvsQCD",
            "fatjet1_mass", "fatjet1_msoftdrop", "fatjet1_tau1", "fatjet1_tau2", "fatjet1_tau21",
            "fatjet2_pt", "fatjet2_eta", "fatjet2_phi", "fatjet2_btagHbb", "fatjet2_deepTagMD_HbbvsQCD",
            "fatjet2_mass", "fatjet2_msoftdrop", "fatjet2_tau1", "fatjet2_tau2", "fatjet2_tau21",
            "electron_pt", "electron_eta", "electron_phi", "muon_pt", "muon_eta", "muon_phi",
        ],
    }

    # shift groups for conveniently looping over certain shifts
    # (used during plotting)
    config_inst.x.shift_groups = {
        "jer": ["nominal", "jer_up", "jer_down"],
    }

    # selector step groups for conveniently looping over certain steps
    # (used in cutflow tasks)
    # NOTE: this could be added as part of the selector init itself
    config_inst.x.selector_step_groups = {
        "resolved": ["Trigger", "Lepton", "VetoLepton", "Jet", "Bjet", "VetoTau"],
        "boosted": ["Trigger", "Lepton", "VetoLepton", "FatJet", "Boosted"],
        "default": ["Lepton", "VetoLepton", "Jet", "Bjet", "Trigger"],
        "thesis": ["Lepton", "Muon", "Jet", "Trigger", "Bjet"],  # reproduce master thesis cuts for checks
        "test": ["Lepton", "Jet", "Bjet"],
        "dilep": ["Jet", "Bjet", "Lepton", "Trigger"],
    }

    # plotting settings groups
    # (used in plotting)
    config_inst.x.general_settings_groups = {
        "test1": {"p1": True, "p2": 5, "p3": "text", "skip_legend": True},
        "default_norm": {"shape_norm": True, "yscale": "log"},
    }
    config_inst.x.process_settings_groups = {
        "default": {default_signal_process: {"scale": 2000, "unstack": True}},
        "unstack_all": {proc.name: {"unstack": True} for proc in config_inst.processes},
        "unstack_signal": {proc.name: {"unstack": True} for proc in config_inst.processes if "HH" in proc.name},
        "scale_signal": {
            proc.name: {"unstack": True, "scale": 10000}
            for proc in config_inst.processes if "HH" in proc.name
        },
        "dilep": {
            "ggHH_kl_0_kt_1_dl_hbbhww": {"scale": 10000, "unstack": True},
            "ggHH_kl_1_kt_1_dl_hbbhww": {"scale": 10000, "unstack": True},
            "ggHH_kl_2p45_kt_1_dl_hbbhww": {"scale": 10000, "unstack": True},
            "ggHH_kl_5_kt_1_dl_hbbhww": {"scale": 10000, "unstack": True},
        },
        "dileptest": {
            "ggHH_kl_1_kt_1_dl_hbbhww": {"scale": 10000, "unstack": True},
        },
        "control": {
            "ggHH_kl_0_kt_1_sl_hbbhww": {"scale": 90000, "unstack": True},
            "ggHH_kl_1_kt_1_sl_hbbhww": {"scale": 90000, "unstack": True},
            "ggHH_kl_2p45_kt_1_sl_hbbhww": {"scale": 90000, "unstack": True},
            "ggHH_kl_5_kt_1_sl_hbbhww": {"scale": 90000, "unstack": True},
        },
    }
    # when drawing DY as a line, use a different type of yellow
    config_inst.x.process_settings_groups["unstack_all"].update({"dy_lep": {"unstack": True, "color": "#e6d800"}})

    config_inst.x.variable_settings_groups = {
        "test": {
            "mli_mbb": {"rebin": 2, "label": "test"},
            "mli_mjj": {"rebin": 2},
        },
    }

    # CSP (calibrator, selector, producer) groups
    config_inst.x.producer_groups = {
        "mli": ["ml_inputs", "event_weights"],
        "mlo": ["ml_dense_default", "event_weights"],
        "cols": ["mli", "features"],
    }

    # configuration regarding rebinning
    config_inst.x.inference_category_groups = {
        "SR": ("cat_1e_ggHH_kl_1_kt_1_sl_hbbhww", "cat_1mu_ggHH_kl_1_kt_1_sl_hbbhww"),
        "vbfSR": ("cat_1e_qqHH_CV_1_C2V_1_kl_1_sl_hbbhww", "cat_1mu_qqHH_CV_1_C2V_1_kl_1_sl_hbbhww"),
        "BR": ("cat_1e_tt", "cat_1e_st", "cat_1e_v_lep", "cat_1mu_tt", "cat_1mu_st", "cat_1mu_v_lep"),
    }

    config_inst.x.default_bins_per_category = {
        "SR": 10,
        "vbfSR": 5,
        "BR": 3,
        # "cat_1e_ggHH_kl_1_kt_1_sl_hbbhww": 10,
        # "cat_1e_tt": 3,
        # "cat_1e_st": 3,
        # "cat_1e_v_lep": 3,
        # "cat_1mu_ggHH_kl_1_kt_1_sl_hbbhww": 10,
        # "cat_1mu_tt": 3,
        # "cat_1mu_st": 3,
        # "cat_1mu_v_lep": 3,
    }

    config_inst.x.inference_category_rebin_processes = {
        "SR": ("ggHH_kl_1_kt_1_sl_hbbhww", "qqHH_CV_1_C2V_1_kl_1_sl_hbbhww"),
        "vbfSR": ("ggHH_kl_1_kt_1_sl_hbbhww", "qqHH_CV_1_C2V_1_kl_1_sl_hbbhww"),
        "BR": lambda proc_name: "hbbhww" not in proc_name,
        # "cat_1e_ggHH_kl_1_kt_1_sl_hbbhww": ("ggHH_kl_1_kt_1_sl_hbbhww", "qqHH_CV_1_C2V_1_kl_1_sl_hbbhww"),
        # "cat_1e_tt": lambda proc_name: "hbbhww" not in proc_name,
        # "cat_1e_st": lambda proc_name: "hbbhww" not in proc_name,
        # "cat_1e_v_lep": lambda proc_name: "hbbhww" not in proc_name,
        # "cat_1mu_ggHH_kl_1_kt_1_sl_hbbhww":  ("ggHH_kl_1_kt_1_sl_hbbhww", "qqHH_CV_1_C2V_1_kl_1_sl_hbbhww"),
        # "cat_1mu_tt": lambda proc_name: "hbbhww" not in proc_name,
        # "cat_1mu_st": lambda proc_name: "hbbhww" not in proc_name,
        # "cat_1mu_v_lep": lambda proc_name: "hbbhww" not in proc_name,
    }<|MERGE_RESOLUTION|>--- conflicted
+++ resolved
@@ -53,16 +53,13 @@
 def default_producers(cls, container, task_params):
     """ Default producers chosen based on the Inference model and the ML Model """
 
-    # per default, use the ml_inputs and event_weights
-<<<<<<< HEAD
+    # how it was before merge default, use the ml_inputs and event_weights
     # TODO: we might need two ml_inputs producers in the future (sl vs dl)
-    default_producers = ["dl_ml_inputs"]
-    if dataset_inst and dataset_inst.is_mc:
+    #default_producers = ["dl_ml_inputs"]
+    #if dataset_inst and dataset_inst.is_mc:
         # run event weights producer only if it's a MC dataset
-        default_producers.append("event_weights")
-=======
+    #    default_producers.append("event_weights")
     default_producers = [ml_inputs_producer(cls, container, task_params), "event_weights"]
->>>>>>> 6b890691
 
     # check if a ml_model has been set
     ml_model = task_params.get("ml_model", None) or task_params.get("ml_models", None)
