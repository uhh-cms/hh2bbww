# coding: utf-8

"""
Configuration of the HH -> bbWW config.
"""

from __future__ import annotations

import os

import yaml
from scinum import Number
import law
import order as od

from columnflow.util import DotDict
from columnflow.config_util import add_shift_aliases
from columnflow.columnar_util import ColumnCollection, skip_column
from hbw.config.styling import stylize_processes
from hbw.config.categories import add_categories_selection
from hbw.config.variables import add_variables
from hbw.config.datasets import add_hbw_processes_and_datasets, configure_hbw_datasets
from hbw.config.processes import configure_hbw_processes
from hbw.config.defaults_and_groups import set_config_defaults_and_groups
from hbw.config.hist_hooks import add_hist_hooks
from hbw.util import timeit_multiple
from columnflow.production.cms.dy import DrellYanConfig

from columnflow.production.cms.electron import ElectronSFConfig
from columnflow.production.cms.muon import MuonSFConfig
from columnflow.production.cms.btag import BTagSFConfig
from columnflow.calibration.cms.egamma import EGammaCorrectionConfig

thisdir = os.path.dirname(os.path.abspath(__file__))

logger = law.logger.get_logger(__name__)


@timeit_multiple
def add_config(
    analysis: od.Analysis,
    campaign: od.Campaign,
    config_name: str | None = None,
    config_id: int | None = None,
    limit_dataset_files: int | None = None,
    add_dataset_extensions: bool = False,
) -> od.Config:
    # gather campaign data
    year = campaign.x.year
    year2 = year % 100

    corr_postfix = ""
    if campaign.x.year == 2016:
        if not campaign.has_tag("preVFP") and not campaign.has_tag("postVFP"):
            raise ValueError("2016 campaign must have the 'preVFP' or 'postVFP' tag")
        corr_postfix = "postVFP" if campaign.has_tag("postVFP") else "preVFP"
    elif campaign.x.year == 2022:
        if not campaign.has_tag("postEE") and not campaign.has_tag("preEE"):
            raise ValueError("2022 campaign must have the 'postEE' or 'preEE' tag")
        corr_postfix = "postEE" if campaign.has_tag("postEE") else "preEE"
    elif campaign.x.year == 2023:
        if not campaign.has_tag("postBPix") and not campaign.has_tag("preBPix"):
            raise ValueError("2023 campaign must have the 'postBPix' or 'preBPix' tag")
        corr_postfix = "postBPix" if campaign.has_tag("postBPix") else "preBPix"

    implemented_years = [2017, 2022, 2023]
    if campaign.x.year not in implemented_years:
        raise NotImplementedError(f"For now, only {', '.join(implemented_years)} years are implemented")

    # create a config by passing the campaign, so id and name will be identical
    # cfg = analysis.add_config(campaign, name=config_name, id=config_id, tags=analysis.tags)
    cfg = od.Config(name=config_name, id=config_id, campaign=campaign, tags=analysis.tags)

    # helper to enable processes / datasets only for a specific era
    def if_era(
        *,
        run: int | None = None,
        year: int | None = None,
        postfix: str | None = None,
        tag: str | None = None,
        cfg_tag: str | None = None,
        values: list[str] | None = None,
    ) -> list[str]:
        """
        Helper function to enable processes / datasets only for a specific era
        :param run: LHC Run, either 2 or 3
        :param year: Year of the data-taking campaign, e.g. 2017
        :param postfix: Additional postfix for the campaign, e.g. "EE"
        :param tag: Additional tag for the campaign, e.g. "postEE"
        :return: All values if the era matches, otherwise an empty list
        """
        match = (
            (run is None or campaign.x.run == run) and
            (year is None or campaign.x.year == year) and
            (postfix is None or campaign.x.postfix == postfix) and
            (tag is None or campaign.has_tag(tag)) and
            (cfg_tag is None or cfg.has_tag(cfg_tag))
        )
        return (values or []) if match else []

    cfg.x.if_era = if_era

    # add some important tags to the config
    # TODO: generalize and move to campaign
    cfg.x.cpn_tag = f"{year}{corr_postfix}"
    cfg.x.run = cfg.campaign.x.run

    if cfg.has_tag("is_sl"):
        cfg.x.lepton_tag = "sl"
    elif cfg.has_tag("is_dl"):
        cfg.x.lepton_tag = "dl"
    else:
        raise Exception(f"config {cfg.name} needs either the 'is_sl' or 'is_dl' tag")

    # define all resonant masspoints
    if cfg.has_tag("is_resonant"):
        cfg.x.graviton_masspoints = cfg.x.radion_masspoints = (
            250, 260, 270, 280, 300, 320, 350, 400, 450, 500,
            550, 600, 650, 700, 750, 800, 850, 900, 1000,
            1250, 1500, 1750, 2000, 2500, 3000,
        )

    ################################################################################################
    #
    # processes and datasets
    #
    ################################################################################################

    # add relevant processes and datasets to config
    add_hbw_processes_and_datasets(cfg, campaign)

    # configure processes in config
    configure_hbw_processes(cfg)

    # set color of some processes
    stylize_processes(cfg)

    # configure datasets in config
    configure_hbw_datasets(cfg, limit_dataset_files, add_dataset_extensions)

    # whether to validate the number of obtained LFNs in GetDatasetLFNs
    cfg.x.validate_dataset_lfns = limit_dataset_files is None

    ################################################################################################
    #
    # Luminosity
    #
    ################################################################################################

    # lumi values in inverse pb
    # https://twiki.cern.ch/twiki/bin/view/CMS/LumiRecommendationsRun2?rev=2#Combination_and_correlations
    if year == 2016:
        cfg.x.luminosity = Number(36310, {
            "lumi_13TeV_2016": 0.01j,
            "lumi_13TeV_correlated": 0.006j,
        })
    elif year == 2017:
        cfg.x.luminosity = Number(41480, {
            "lumi_13TeV_2017": 0.02j,
            "lumi_13TeV_1718": 0.006j,
            "lumi_13TeV_correlated": 0.009j,
        })
    elif year == 2018:
        cfg.x.luminosity = Number(59830, {
            "lumi_13TeV_2017": 0.015j,
            "lumi_13TeV_1718": 0.002j,
            "lumi_13TeV_correlated": 0.02j,
        })
    # https://twiki.cern.ch/twiki/bin/viewauth/CMS/PdmVRun3Analysis
    elif year == 2022:
        if campaign.has_tag("preEE"):
            cfg.x.luminosity = Number(7971, {
                "lumi_13TeV_2022": 0.01j,
                "lumi_13TeV_correlated": 0.006j,
            })
        elif campaign.has_tag("postEE"):
            cfg.x.luminosity = Number(26337, {
                "lumi_13TeV_2022": 0.01j,
                "lumi_13TeV_correlated": 0.006j,
            })
    elif year == 2023:
        if campaign.has_tag("preBPix"):
            cfg.x.luminosity = Number(17794, {
                "lumi_13TeV_2023": 0.01j,
                "lumi_13TeV_correlated": 0.006j,
            })
        elif campaign.has_tag("postBPix"):
            cfg.x.luminosity = Number(9451, {
                "lumi_13TeV_2023": 0.01j,
                "lumi_13TeV_correlated": 0.006j,
            })
    else:
        raise NotImplementedError(f"Luminosity for year {year} is not defined.")

    # minimum bias cross section in mb (milli) for creating PU weights, values from
    # https://twiki.cern.ch/twiki/bin/view/CMS/PileupJSONFileforData?rev=45#Recommended_cross_section
    # TODO: changes in Run3?
    cfg.x.minbias_xs = Number(69.2, 0.046j)

    ################################################################################################
    #
    # jet settings
    #
    ################################################################################################

    # JEC
    # https://twiki.cern.ch/twiki/bin/view/CMS/JECDataMC?rev=201
    jerc_postfix = campaign.x.postfix
    if jerc_postfix not in ("", "APV", "EE", "BPix"):
        raise ValueError(f"Unknown JERC postfix '{jerc_postfix}'")

    if cfg.x.run == 2:
        jer_campaign = jec_campaign = f"Summer19UL{year2}{jerc_postfix}"
        jet_type = "AK4PFchs"
        fatjet_type = "AK8PFchs"
    elif cfg.x.run == 3:
        if year == 2022:
            jer_campaign = jec_campaign = f"Summer{year2}{jerc_postfix}_22Sep2023"
        elif year == 2023:
            # NOTE: this might be totally wrong, ask Daniel
            # TODO: fix for 2023postBPix....
            era = "Cv4" if campaign.has_tag("preBPix") else "D"
            jer_campaign = f"Summer{year2}{jerc_postfix}Prompt{year2}_Run{era}"
            jec_campaign = f"Summer{year2}{jerc_postfix}Prompt{year2}"
        jet_type = "AK4PFPuppi"
        fatjet_type = "AK8PFPuppi"

    jec_uncertainties = [
        # NOTE: there are many more sources available, but it is likely that we only need Total
        "Total",
        # "CorrelationGroupMPFInSitu",
        # "CorrelationGroupIntercalibration",
        # "CorrelationGroupbJES",
        # "CorrelationGroupFlavor",
        # "CorrelationGroupUncorrelated",
    ]

    cfg.x.jec = DotDict.wrap({
        # NOTE: currently, we set the uncertainty_sources in the calibrator itself
        "Jet": {
            "campaign": jec_campaign,
            "version": {2016: "V7", 2017: "V5", 2018: "V5", 2022: "V2", 2023: "V1"}[year],
            "jet_type": jet_type,
            "external_file_key": "jet_jerc",
            "levels": ["L1FastJet", "L2Relative", "L2L3Residual", "L3Absolute"],
            "levels_for_type1_met": ["L1FastJet"],
            "uncertainty_sources": jec_uncertainties,
        },
        "FatJet": {
            "campaign": jec_campaign,
            "version": {2016: "V7", 2017: "V5", 2018: "V5", 2022: "V2", 2023: "V1"}[year],
            "jet_type": fatjet_type,
            "external_file_key": "fat_jet_jerc",
            "levels": ["L1FastJet", "L2Relative", "L2L3Residual", "L3Absolute"],
            "levels_for_type1_met": ["L1FastJet"],
            "uncertainty_sources": jec_uncertainties,
        },
    })

    # JER
    # https://twiki.cern.ch/twiki/bin/view/CMS/JetResolution?rev=107
    cfg.x.jer = DotDict.wrap({
        "Jet": {
            "campaign": jer_campaign,
            "version": {2016: "JRV3", 2017: "JRV2", 2018: "JRV2", 2022: "JRV1", 2023: "JRV1"}[year],
            "jet_type": jet_type,
            "external_file_key": "jet_jerc",
        },
        "FatJet": {
            "campaign": jer_campaign,
            "version": {2016: "JRV3", 2017: "JRV2", 2018: "JRV2", 2022: "JRV1", 2023: "JRV1"}[year],
            # "jet_type": "fatjet_type",
            # JER info only for AK4 jets, stored in AK4 file
            "jet_type": jet_type,
            "external_file_key": "jet_jerc",
        },
    })

    # JEC uncertainty sources propagated to btag scale factors
    # (names derived from contents in BTV correctionlib file)
    cfg.x.btag_sf_jec_sources = [
        "",  # total
        "Absolute",
        "AbsoluteMPFBias",
        "AbsoluteScale",
        "AbsoluteStat",
        f"Absolute_{year}",
        "BBEC1",
        f"BBEC1_{year}",
        "EC2",
        f"EC2_{year}",
        "FlavorQCD",
        "Fragmentation",
        "HF",
        f"HF_{year}",
        "PileUpDataMC",
        "PileUpPtBB",
        "PileUpPtEC1",
        "PileUpPtEC2",
        "PileUpPtHF",
        "PileUpPtRef",
        "RelativeBal",
        "RelativeFSR",
        "RelativeJEREC1",
        "RelativeJEREC2",
        "RelativeJERHF",
        "RelativePtBB",
        "RelativePtEC1",
        "RelativePtEC2",
        "RelativePtHF",
        "RelativeSample",
        f"RelativeSample_{year}",
        "RelativeStatEC",
        "RelativeStatFSR",
        "RelativeStatHF",
        "SinglePionECAL",
        "SinglePionHCAL",
        "TimePtEta",
    ]

    # b-tag working points
    # main source with all WPs: https://btv-wiki.docs.cern.ch/ScaleFactors/#sf-campaigns
    # 2016/17 sources with revision:
    # https://twiki.cern.ch/twiki/bin/view/CMS/BtagRecommendation106XUL16preVFP?rev=6
    # https://twiki.cern.ch/twiki/bin/view/CMS/BtagRecommendation106XUL16postVFP?rev=8
    # https://twiki.cern.ch/twiki/bin/view/CMS/BtagRecommendation106XUL17?rev=15
    # https://twiki.cern.ch/twiki/bin/view/CMS/BtagRecommendation106XUL17?rev=17
    cfg.x.btag_working_points = DotDict.wrap({
        "deepjet": {
            "loose": {"2016preVFP": 0.0508, "2016postVFP": 0.0480, "2017": 0.0532, "2018": 0.0490, "2022preEE": 0.0583, "2022postEE": 0.0614, "2023preBPix": 0.0479, "2023BPix": 0.048}.get(cfg.x.cpn_tag, 0.0),  # noqa
            "medium": {"2016preVFP": 0.2598, "2016postVFP": 0.2489, "2017": 0.3040, "2018": 0.2783, "2022preEE": 0.3086, "2022postEE": 0.3196, "2023preBPix": 0.2431, "2023BPix": 0.2435}.get(cfg.x.cpn_tag, 0.0),  # noqa
            "tight": {"2016preVFP": 0.6502, "2016postVFP": 0.6377, "2017": 0.7476, "2018": 0.7100, "2022preEE": 0.7183, "2022postEE": 0.73, "2023preBPix": 0.6553, "2023BPix": 0.6563}.get(cfg.x.cpn_tag, 0.0),  # noqa
        },
        "deepcsv": {
            "loose": {"2016preVFP": 0.2027, "2016postVFP": 0.1918, "2017": 0.1355, "2018": 0.1208}.get(cfg.x.cpn_tag, 0.0),  # noqa
            "medium": {"2016preVFP": 0.6001, "2016postVFP": 0.5847, "2017": 0.4506, "2018": 0.4168}.get(cfg.x.cpn_tag, 0.0),  # noqa
            "tight": {"2016preVFP": 0.8819, "2016postVFP": 0.8767, "2017": 0.7738, "2018": 0.7665}.get(cfg.x.cpn_tag, 0.0),  # noqa
        },
        "particlenet": {
            "loose": {"2022preEE": 0.047, "2022postEE": 0.0499, "2023preBPix": 0.0358, "2023postBPix": 0.359}.get(cfg.x.cpn_tag, 0.0),  # noqa
            "medium": {"2022preEE": 0.245, "2022postEE": 0.2605, "2023preBPix": 0.1917, "2023postBPix": 0.1919}.get(cfg.x.cpn_tag, 0.0),  # noqa
            "tight": {"2022preEE": 0.6734, "2022postEE": 0.6915, "2023preBPix": 0.6172, "2023postBPix": 0.6133}.get(cfg.x.cpn_tag, 0.0),  # noqa
        },
        "particlenet_hbb_vs_qcd": {
            # AK4 medium WP as placeholder (TODO: replace with actual values)
            "PLACEHOLDER": {"2022preEE": 0.245, "2022postEE": 0.2605, "2023preBPix": 0.1917, "2023postBPix": 0.1919}.get(cfg.x.cpn_tag, 0.0),  # noqa
        },
    })

    # b-tag configuration. Potentially overwritten by the jet Selector.
    if cfg.x.run == 2:
        cfg.x.b_tagger = "deepjet"
        cfg.x.btag_sf = BTagSFConfig(
            correction_set="deepJet_shape",
            jec_sources=cfg.x.btag_sf_jec_sources,
            discriminator="btagDeepFlavB",
            # corrector_kwargs=...,
        )
    elif cfg.x.run == 3:
        cfg.x.b_tagger = "particlenet"
        cfg.x.btag_sf = BTagSFConfig(
            correction_set="particleNet_shape",
            jec_sources=cfg.x.btag_sf_jec_sources,
            discriminator="btagPNetB",
            # corrector_kwargs=...,
        )

    cfg.x.btag_column = cfg.x.btag_sf.discriminator
    cfg.x.btag_wp = "medium"
    cfg.x.btag_wp_score = (
        cfg.x.btag_working_points[cfg.x.b_tagger][cfg.x.btag_wp]
    )
    cfg.x.hbb_btag_wp_score = cfg.x.btag_working_points["particlenet_hbb_vs_qcd"]["PLACEHOLDER"]
    if cfg.x.btag_wp_score == 0.0:
        raise ValueError(f"Unknown b-tag working point '{cfg.x.btag_wp}' for campaign {cfg.x.cpn_tag}")

    # met configuration
    cfg.x.met_name = {
        2: "MET",
        3: "PuppiMET",
    }[cfg.x.run]
    cfg.x.raw_met_name = {
        2: "RawMET",
        3: "RawPuppiMET",
    }[cfg.x.run]

    # top pt reweighting parameters
    # https://twiki.cern.ch/twiki/bin/viewauth/CMS/TopPtReweighting#TOP_PAG_corrections_based_on_dat?rev=31
    cfg.x.top_pt_weight = {
        "a": 0.0615,
        "a_up": 0.0615 * 1.5,
        "a_down": 0.0615 * 0.5,
        "b": -0.0005,
        "b_up": -0.0005 * 1.5,
        "b_down": -0.0005 * 0.5,
    }

    # V+jets reweighting
    cfg.x.vjets_reweighting = DotDict.wrap({
        "z": {
            "value": "eej_pTV_kappa_NLO_EW",
            "ew": "eej_pTV_kappa_NLO_EW",
            "error": "eej_pTV_d1kappa_EW",  # NOTE: not sure if this is correct to use as error (d2,d3?)
            "d2": "eej_pTV_d2kappa_EW",
            "d3": "eej_pTV_d3kappa_EW",
        },
        "w": {
            "value": "aj_pTV_kappa_NLO_EW",
            "ew": "aj_pTV_kappa_NLO_EW",
            "error": "aj_pTV_d1kappa_EW",  # NOTE: not sure if this is correct to use as error (d2,d3?)
            "d2": "aj_pTV_d2kappa_EW",
            "d3": "aj_pTV_d3kappa_EW",
        },
        # "w": {
        #     "value": "wjets_kfactor_value",
        #     "error": "wjets_kfactor_error",
        # },
        # "z": {
        #     "value": "zjets_kfactor_value",
        #     "error": "zjets_kfactor_error",
        # },
    })

    ################################################################################################
    #
    # electron and muon calibrations and SFs (NOTE: we could add these config entries as part of the selector init)
    #
    ################################################################################################

    # electron calibrations
    cfg.x.eec = EGammaCorrectionConfig(
        correction_set="Scale",
        value_type="total_correction",
        uncertainty_type="total_uncertainty",
    )
    cfg.x.eer = EGammaCorrectionConfig(
        correction_set="Smearing",
        value_type="rho",
        uncertainty_type="err_rho",
    )

    if cfg.x.run == 2:
        # names of electron correction sets and working points
        # (used in the electron_sf producer)
        cfg.x.electron_sf_names = ElectronSFConfig(
            correction="UL-Electron-ID-SF",
            campaign=f"{cfg.x.cpn_tag}",
            working_point="Tight",
        )

        # names of muon correction sets and working points
        # (used in the muon producer)
        cfg.x.muon_id_sf_names = ("NUM_TightID_DEN_TrackerMuons", f"{cfg.x.cpn_tag}_UL")
        cfg.x.muon_iso_sf_names = ("NUM_TightRelIso_DEN_TightIDandIPCut", f"{cfg.x.cpn_tag}_UL")
    elif cfg.x.run == 3:
        electron_sf_campaign = {
            "2022postEE": "2022Re-recoE+PromptFG",
            "2022preEE": "2022Re-recoBCD",
            "2023postBPix": "2023PromptD",
            "2023preBPix": "2023PromptC",
        }[cfg.x.cpn_tag]

        cfg.x.electron_sf_names = ElectronSFConfig(
            correction="Electron-ID-SF",
            campaign=electron_sf_campaign,
            working_point="Tight",
        )
        # names of electron correction sets and working points
        # (used in the electron_sf producer)
        if cfg.x.cpn_tag == "2022postEE":
            # TODO: we might need to use different SFs for control regions
            cfg.x.electron_sf_names = ("Electron-ID-SF", "2022Re-recoE+PromptFG", "Tight")
        elif cfg.x.cpn_tag == "2022preEE":
            cfg.x.electron_sf_names = ("Electron-ID-SF", "2022Re-recoBCD", "Tight")

        # names of muon correction sets and working points
        # (used in the muon producer)
        # TODO: we might need to use different SFs for control regions
        cfg.x.muon_id_sf_names = MuonSFConfig(
            correction="NUM_TightID_DEN_TrackerMuons",
            campaign=f"{cfg.x.cpn_tag}",
        )
        cfg.x.muon_iso_sf_names = MuonSFConfig(
            correction="NUM_TightPFIso_DEN_TightID",
            campaign=f"{cfg.x.cpn_tag}",
        )

        # central trigger SF, only possible for SL
        if cfg.x.lepton_tag == "sl":
            # TODO: this should be year-dependent and setup in the selector
            cfg.x.muon_trigger_sf_names = ("NUM_IsoMu24_DEN_CutBasedIdTight_and_PFIsoTight", f"{cfg.x.cpn_tag}")

    ################################################################################################
    #
    # shifts
    #
    ################################################################################################

    # register shifts
    cfg.add_shift(name="nominal", id=0)
    cfg.add_shift(name="tune_up", id=1, type="shape", tags={"disjoint_from_nominal"})
    cfg.add_shift(name="tune_down", id=2, type="shape", tags={"disjoint_from_nominal"})
    cfg.add_shift(name="hdamp_up", id=3, type="shape", tags={"disjoint_from_nominal"})
    cfg.add_shift(name="hdamp_down", id=4, type="shape", tags={"disjoint_from_nominal"})
    cfg.add_shift(name="mtop_up", id=5, type="shape", tags={"disjoint_from_nominal"})
    cfg.add_shift(name="mtop_down", id=6, type="shape", tags={"disjoint_from_nominal"})
    cfg.add_shift(name="minbias_xs_up", id=7, type="shape")
    cfg.add_shift(name="minbias_xs_down", id=8, type="shape")
    add_shift_aliases(
        cfg,
        "minbias_xs",
        {
            "normalized_pu_weight": "normalized_pu_weight_{name}",
            "pu_weight": "pu_weight_{name}",
        },
    )

    # top pt reweighting
    cfg.add_shift(name="top_pt_up", id=9, type="shape")
    cfg.add_shift(name="top_pt_down", id=10, type="shape")
    add_shift_aliases(cfg, "top_pt", {"top_pt_weight": "top_pt_weight_{direction}"})

    # V+jets reweighting
    cfg.add_shift(name="vjets_up", id=11, type="shape")
    cfg.add_shift(name="vjets_down", id=12, type="shape")
    add_shift_aliases(cfg, "vjets", {"vjets_weight": "vjets_weight_{direction}"})

    # electron scale factor uncertainties
    cfg.add_shift(name="e_sf_up", id=40, type="shape")
    cfg.add_shift(name="e_sf_down", id=41, type="shape")
    cfg.add_shift(name="e_trig_sf_up", id=42, type="shape")
    cfg.add_shift(name="e_trig_sf_down", id=43, type="shape")
    add_shift_aliases(cfg, "e_sf", {"electron_weight": "electron_weight_{direction}"})
    # add_shift_aliases(cfg, "e_trig_sf", {"electron_trigger_weight": "electron_trigger_weight_{direction}"})

    # cfg.add_shift(name="mu_sf_up", id=50, type="shape")
    # cfg.add_shift(name="mu_sf_down", id=51, type="shape")
    # add_shift_aliases(cfg, "mu_sf", {"muon_weight": "muon_weight_{direction}"})

    # muon scale factor uncertainties
    cfg.add_shift(name="mu_trig_sf_up", id=52, type="shape")
    cfg.add_shift(name="mu_trig_sf_down", id=53, type="shape")
    cfg.add_shift(name="mu_id_sf_up", id=54, type="shape")
    cfg.add_shift(name="mu_id_sf_down", id=55, type="shape")
    cfg.add_shift(name="mu_iso_sf_up", id=56, type="shape")
    cfg.add_shift(name="mu_iso_sf_down", id=57, type="shape")
    add_shift_aliases(cfg, "mu_id_sf", {"muon_id_weight": "muon_id_weight_{direction}"})
    add_shift_aliases(cfg, "mu_iso_sf", {"muon_iso_weight": "muon_iso_weight_{direction}"})
    # add_shift_aliases(cfg, "mu_trig_sf", {"muon_trigger_weight": "muon_trigger_weight_{direction}"})

    # trigger SFs
    cfg.add_shift(name="trigger_sf_up", id=60, type="shape")
    cfg.add_shift(name="trigger_sf_down", id=61, type="shape")
    add_shift_aliases(cfg, "trigger_sf", {"trigger_weight": "trigger_weight_{direction}"})

    # b-tagging scale factor uncertainties
    cfg.x.btag_uncs = [
        "hf", "lf", f"hfstats1_{year}", f"hfstats2_{year}",
        f"lfstats1_{year}", f"lfstats2_{year}", "cferr1", "cferr2",
    ]
    for i, unc in enumerate(cfg.x.btag_uncs):
        cfg.add_shift(name=f"btag_{unc}_up", id=100 + 2 * i, type="shape")
        cfg.add_shift(name=f"btag_{unc}_down", id=101 + 2 * i, type="shape")
        add_shift_aliases(
            cfg,
            f"btag_{unc}",
            {
                btag_weight: f"{btag_weight}_{unc}_" + "{direction}"
                for btag_weight in (
                    "btag_weight",
                    "normalized_btag_weight",
                    "normalized_njet_btag_weight",
                    "normalized_ht_njet_btag_weight",
                    "normalized_ht_njet_nhf_btag_weight",
                    "normalized_ht_btag_weight",
                )
            },
        )

    cfg.add_shift(name="mur_up", id=201, type="shape")
    cfg.add_shift(name="mur_down", id=202, type="shape")
    cfg.add_shift(name="muf_up", id=203, type="shape")
    cfg.add_shift(name="muf_down", id=204, type="shape")
    cfg.add_shift(name="murf_envelope_up", id=205, type="shape")
    cfg.add_shift(name="murf_envelope_down", id=206, type="shape")
    cfg.add_shift(name="pdf_up", id=207, type="shape")
    cfg.add_shift(name="pdf_down", id=208, type="shape")

    for unc in ["mur", "muf", "murf_envelope", "pdf"]:
        col = "murmuf_envelope" if unc == "murf_envelope" else unc
        add_shift_aliases(
            cfg,
            unc,
            {
                f"normalized_{col}_weight": f"normalized_{unc}_weight_" + "{direction}",
                f"{col}_weight": f"{unc}_weight_" + "{direction}",
            },
        )

    cfg.add_shift(name=f"dummy_{cfg.x.cpn_tag}_up", id=209, type="shape")
    cfg.add_shift(name=f"dummy_{cfg.x.cpn_tag}_down", id=210, type="shape")
    add_shift_aliases(
        cfg,
        f"dummy_{cfg.x.cpn_tag}",
        {
            "dummy_weight": f"dummy_{cfg.x.cpn_tag}_weight_" + "{direction}",
        },
    )
    # cfg.add_shift(name="dummy_2022postEE_up", id=209, type="shape")
    # cfg.add_shift(name="dummy_2022postEE_down", id=210, type="shape")
    # add_shift_aliases(
    #     cfg,
    #     "dummy_2022postEE",
    #     {
    #         "dummy_weight": "dummy_2022postEE_weight_" + "{direction}",
    #     },
    # )
    # cfg.add_shift(name="dummy_2022preEE_up", id=211, type="shape")
    # cfg.add_shift(name="dummy_2022preEE_down", id=212, type="shape")
    # add_shift_aliases(
    #     cfg,
    #     "dummy_2022preEE",
    #     {
    #         "dummy_weight": "dummy_2022preEE_weight_" + "{direction}",
    #     },
    # )

    with open(os.path.join(thisdir, "jec_sources.yaml"), "r") as f:
        all_jec_sources = yaml.load(f, yaml.Loader)["names"]

    for jec_source in cfg.x.jec.Jet["uncertainty_sources"]:
        idx = all_jec_sources.index(jec_source)
        cfg.add_shift(
            name=f"jec_{jec_source}_up",
            id=5000 + 2 * idx,
            type="shape",
            tags={"jec"},
            aux={"jec_source": jec_source},
        )
        cfg.add_shift(
            name=f"jec_{jec_source}_down",
            id=5001 + 2 * idx,
            type="shape",
            tags={"jec"},
            aux={"jec_source": jec_source},
        )
        add_shift_aliases(
            cfg,
            f"jec_{jec_source}",
            {"Jet.pt": "Jet.pt_{name}", "Jet.mass": "Jet.mass_{name}"},
        )

        if jec_source in ["Total", *cfg.x.btag_sf_jec_sources]:
            # when jec_source is a known btag SF source, add aliases for btag weight column
            add_shift_aliases(
                cfg,
                f"jec_{jec_source}",
                {
                    btag_weight: f"{btag_weight}_jec_{jec_source}_" + "{direction}"
                    for btag_weight in (
                        "btag_weight",
                        "normalized_btag_weight",
                        "normalized_njet_btag_weight",
                        "normalized_ht_njet_btag_weight",
                        "normalized_ht_njet_nhf_btag_weight",
                        "normalized_ht_btag_weight",
                    )
                },
            )

    cfg.add_shift(name="jer_up", id=6000, type="shape", tags={"jer"})
    cfg.add_shift(name="jer_down", id=6001, type="shape", tags={"jer"})
    add_shift_aliases(cfg, "jer", {"Jet.pt": "Jet.pt_{name}", "Jet.mass": "Jet.mass_{name}"})

    ################################################################################################
    #
    # external files
    #
    ################################################################################################

    cfg.x.external_files = DotDict()

    # helper
    def add_external(name, value):
        if isinstance(value, dict):
            value = DotDict.wrap(value)
        cfg.x.external_files[name] = value

    json_mirror = "/afs/cern.ch/user/m/mfrahm/public/mirrors/jsonpog-integration-cb90b1e8"
    if cfg.x.run == 2:
        # json_mirror = "/afs/cern.ch/user/m/mrieger/public/mirrors/jsonpog-integration-9ea86c4c"
        corr_tag = f"{cfg.x.cpn_tag}_UL"
    elif cfg.x.run == 3:
        corr_tag = f"{year}_Summer{year2}{jerc_postfix}"

    # pileup weight correction
    add_external("pu_sf", (f"{json_mirror}/POG/LUM/{corr_tag}/puWeights.json.gz", "v1"))
    # jet energy correction
    add_external("jet_jerc", (f"{json_mirror}/POG/JME/{corr_tag}/jet_jerc.json.gz", "v1"))
    add_external("fat_jet_jerc", (f"{json_mirror}/POG/JME/{corr_tag}/fatJet_jerc.json.gz", "v1"))
    # jet veto map
    add_external("jet_veto_map", (f"{json_mirror}/POG/JME/{corr_tag}/jetvetomaps.json.gz", "v1"))
    # electron scale factors
    add_external("electron_sf", (f"{json_mirror}/POG/EGM/{corr_tag}/electron.json.gz", "v1"))
    if year != 2023:
        # missing in 2023
        add_external("electron_ss", (f"{json_mirror}/POG/EGM/{corr_tag}/electronSS.json.gz", "v1"))
    # muon scale factors
    add_external("muon_sf", (f"{json_mirror}/POG/MUO/{corr_tag}/muon_Z.json.gz", "v1"))
    # trigger_sf from Balduin

    # trigger_sf_path = f"{json_mirror}/data/trig_sf_v0"
<<<<<<< HEAD
    trigger_sf_path = "/afs/desy.de/user/l/letzerba/public/trigger"  # noqa: E501
    # add_external("trigger_sf_ee", (f"{trigger_sf_path}/sf_ee+Ele50_CaloI+DoubleEle33_mli_lep_pt-trig_ids_statanda.json", "v2"))  # noqa: E501
    # add_external("trigger_sf_mm", (f"{trigger_sf_path}/sf_mm_mli_lep_pt-trig_ids_statanda.json", "v2"))  # noqa: E501
    # add_external("trigger_sf_mixed", (f"{trigger_sf_path}/sf_mixed+Ele50_CaloI+DoubleEle33_mli_lep_pt-trig_ids_statanda.json", "v2"))  # noqa: E501
    # add_external("trigger_sf_ee", (f"{trigger_sf_path}/sf_ee_mli_lep_pt-trig_ids.json", "v2"))
    # add_external("trigger_sf_mm", (f"{trigger_sf_path}/sf_mm_mli_lep_pt-trig_ids.json", "v2"))
    # add_external("trigger_sf_mixed", (f"{trigger_sf_path}/sf_mixed_mli_lep_pt-trig_ids.json", "v2"))  # noqa: E501
    add_external("trigger_sf_ee", (f"{trigger_sf_path}/sf_ee_mli_lep_pt-mli_lep2_pt-trig_idsv1.json", "v2"))
    add_external("trigger_sf_mm", (f"{trigger_sf_path}/sf_mm_mli_lep_pt-mli_lep2_pt-trig_idsv1.json", "v2"))
    add_external("trigger_sf_mixed", (f"{trigger_sf_path}/sf_mixed_mli_lep_pt-mli_lep2_pt-trig_idsv2.json", "v2"))  # noqa: E501
=======
    trigger_sf_path = "/afs/desy.de/user/l/letzerba/public/trigger"

    # add_external("trigger_sf_ee", (f"{trigger_sf_path}/sf_ee+Ele50_CaloI+DoubleEle33_mli_lep_pt-trig_ids_statanda.json", "v2"))  # noqa: E501
    # add_external("trigger_sf_mm", (f"{trigger_sf_path}/sf_mm_mli_lep_pt-trig_ids_statanda.json", "v2"))  # noqa: E501
    # add_external("trigger_sf_mixed", (f"{trigger_sf_path}/sf_mixed+Ele50_CaloI+DoubleEle33_mli_lep_pt-trig_ids_statanda.json", "v2"))  # noqa: E501
    add_external("trigger_sf_ee", (f"{trigger_sf_path}/sf_ee_mli_lep_pt-mli_lep2_pt-trig_idsv1.json", "v3"))
    add_external("trigger_sf_mm", (f"{trigger_sf_path}/sf_mm_mli_lep_pt-mli_lep2_pt-trig_idsv1.json", "v3"))
    add_external("trigger_sf_mixed", (f"{trigger_sf_path}/sf_mixed_mli_lep_pt-mli_lep2_pt-trig_idsv2.json", "v3"))  # noqa: E501

    # trigger
    from hbw.config.trigger import add_triggers
    add_triggers(cfg)
>>>>>>> e965a1c6

    # btag scale factor
    add_external("btag_sf_corr", (f"{json_mirror}/POG/BTV/{corr_tag}/btagging.json.gz", "v2"))
    # V+jets reweighting (derived for 13 TeV, custom json converted from ROOT, not centrally produced)
    # ROOT files (eej.root and aj.root) taken from here:
    # https://github.com/UHH2/2HDM/tree/ultra_legacy/data/ScaleFactors/VJetsCorrections
    add_external("vjets_reweighting", (f"{json_mirror}/data/json/vjets_pt.json.gz", "v1"))
    if cfg.x.run == 2:
        # met phi corrector (still unused and missing in Run3)
        add_external("met_phi_corr", (f"{json_mirror}/POG/JME/{corr_tag}/met.json.gz", "v1"))

    json_mirror_mrieger = "/afs/cern.ch/work/m/mrieger/public/mirrors/external_files"
    add_external("dy_weight_sf", (f"{json_mirror_mrieger}/DY_pTll_weights_v2.json.gz", "v1"))
    add_external("dy_recoil_sf", (f"{json_mirror_mrieger}/Recoil_corrections_v2.json.gz", "v2"))

    cfg.x.dy_weight_config = DrellYanConfig(
        era="2022postEE",
        order="NLO",  # only when using v2
        correction="DY_pTll_reweighting",
        unc_correction="DY_pTll_reweighting_N_uncertainty",
    )
    cfg.x.dy_recoil_config = DrellYanConfig(
        era="2022postEE",
        order="NLO",  # only when using v2
        correction="Recoil_correction_QuantileMapHist",
        unc_correction="Recoil_correction_Uncertainty",
    )

    # Louvain Transformer Model
    add_external("transformer_even", ("/afs/cern.ch/user/m/mfrahm/public/transformer/v1.2.3_even_model/model.onnx", "v1.2.3"))  # noqa: E501
    add_external("transformer_odd", ("/afs/cern.ch/user/m/mfrahm/public/transformer/v1.2.3_odd_model/model.onnx", "v1.2.3"))  # noqa: E501

    # documentation: https://twiki.cern.ch/twiki/bin/view/CMS/MissingETOptionalFiltersRun2?rev=167
    if cfg.x.run == 2:
        cfg.x.met_filters = {
            "Flag.goodVertices",
            "Flag.globalSuperTightHalo2016Filter",
            "Flag.HBHENoiseFilter",
            "Flag.HBHENoiseIsoFilter",
            "Flag.EcalDeadCellTriggerPrimitiveFilter",
            "Flag.BadPFMuonFilter",
            "Flag.BadPFMuonDzFilter",  # this filter does not work with our EOY Signal samples
            "Flag.eeBadScFilter",
        }
    else:  # run == 3
        # NOTE: the "Flag.ecalBadCalibFilter" is currently missing in NanoAOD,
        # there is a receipe we might want to apply instead
        cfg.x.met_filters = {
            "Flag.goodVertices",
            "Flag.globalSuperTightHalo2016Filter",
            "Flag.EcalDeadCellTriggerPrimitiveFilter",
            "Flag.BadPFMuonFilter",
            "Flag.BadPFMuonDzFilter",
            "Flag.hfNoisyHitsFilter",
            "Flag.eeBadScFilter",
        }

    # external files with more complex year dependence
    if year not in (2017, 2022, 2023):
        raise NotImplementedError("TODO: generalize external files to different years than 2017")

    if year == 2017:
        add_external("lumi", {
            # files from TODO
            "golden": ("/afs/cern.ch/cms/CAF/CMSCOMM/COMM_DQM/certification/Collisions17/13TeV/Legacy_2017/Cert_294927-306462_13TeV_UL2017_Collisions17_GoldenJSON.txt", "v1"),  # noqa
            "normtag": ("/afs/cern.ch/user/l/lumipro/public/Normtags/normtag_PHYSICS.json", "v1"),
        })
    elif year == 2022:
        add_external("lumi", {
            # files from https://twiki.cern.ch/twiki/bin/view/CMSPublic/SWGuideGoodLumiSectionsJSONFile
            "golden": ("https://cms-service-dqmdc.web.cern.ch/CAF/certification/Collisions22/Cert_Collisions2022_355100_362760_Golden.json", "v1"),  # noqa
            "normtag": ("/afs/cern.ch/user/l/lumipro/public/Normtags/normtag_PHYSICS.json", "v1"),
        })
    elif year == 2023:
        add_external("lumi", {
            # files from https://twiki.cern.ch/twiki/bin/view/CMSPublic/SWGuideGoodLumiSectionsJSONFile
            "golden": ("https://cms-service-dqmdc.web.cern.ch/CAF/certification/Collisions23/Cert_Collisions2023_366442_370790_Golden.json", "v1"),  # noqa
            "normtag": ("/afs/cern.ch/user/l/lumipro/public/Normtags/normtag_PHYSICS.json", "v1"),
        })
    elif year == 2024:
        add_external("lumi", {
            # files from https://twiki.cern.ch/twiki/bin/view/CMSPublic/SWGuideGoodLumiSectionsJSONFile
            # TODO: should be updated at the end of 2024 campaign
            "golden": ("https://cms-service-dqmdc.web.cern.ch/CAF/certification/Collisions24/Cert_Collisions2024_378981_381417_Golden.json", "v1"),  # noqa
            "normtag": ("/afs/cern.ch/user/l/lumipro/public/Normtags/normtag_PHYSICS.json", "v1"),
        })
    else:
        raise NotImplementedError(f"No lumi and pu files provided for year {year}")

    # columns to keep after certain steps
    # TODO: selector-dependent columns should either use the is_sl / is_dl tag or
    #       be implemented as part of the selectors itself (e.g. only SL needs the Lightjet column)
    cfg.x.keep_columns = DotDict.wrap({
        "cf.MergeSelectionMasks": {
            "mc_weight", "normalization_weight", "process_id", "category_ids", "cutflow.*",
            "HbbJet.n_subjets", "HbbJet.n_separated_jets", "HbbJet.max_dr_ak4", "gen_hbw_decay",
        },
    })

    cfg.x.keep_columns["cf.ReduceEvents"] = {
        # general event information, mandatory for reading files with coffea
        "run", "luminosityBlock", "event",
        ColumnCollection.MANDATORY_COFFEA,
        # columns added during selection, required in general
        "mc_weight", "PV.npvs", "process_id", "category_ids", "deterministic_seed",
        # columns for trigger studies
        "HLT.IsoMu24", "HLT.Mu17_TrkIsoVVL_Mu8_TrkIsoVVL_DZ_Mass3p8",
        "HLT.Ele30_WPTight_Gsf", "HLT.Ele23_Ele12_CaloIdL_TrackIdL_IsoVL",
        "HLT.Mu23_TrkIsoVVL_Ele12_CaloIdL_TrackIdL_IsoVL", "HLT.Mu8_TrkIsoVVL_Ele23_CaloIdL_TrackIdL_IsoVL",
        "HLT.Mu8_TrkIsoVVL_Ele23_CaloIdL_TrackIdL_IsoVL_DZ",
        "HLT.PFMETNoMu120_PFMHTNoMu120_IDTight",
        "HLT.PFMET200_BeamHaloCleaned", "HLT.PFHT500_PFMET100_PFMHT100_IDTight",
        "HLT.PFHT700_PFMET85_PFMHT85_IDTight", "HLT.PFHT800_PFMET75_PFMHT75_IDTight",
        "HLT.Ele115_CaloIdVT_GsfTrkIdT", "HLT.Ele50_CaloIdVT_GsfTrkIdT_PFJet165", "HLT.DoubleEle33_CaloIdL_MW",
        # Gen information (for categorization)
        "HardGenPart.pdgId",
        # Gen information for pt reweighting
        "GenPartonTop.pt", "GenVBoson.pt",
        "gen_dilepton_pt", "gen_dilepton_{vis,all}.{pt,phi}",
        # weight-related columns
        "pu_weight*", "pdf_weight*",
        "murmuf_envelope_weight*", "mur_weight*", "muf_weight*",
        "btag_weight*",
        # Gen particle information
        "gen_hbw_decay.*.*",
        # columns for btag reweighting crosschecks
        "njets", "ht", "nhf",
        # Jets (NOTE: we might want to store a local index to simplify selecting jet subcollections later on)
        "{Jet,ForwardJet,Bjet,Lightjet,VBFJet}.{pt,eta,phi,mass,btagDeepFlavB,btagPNetB,hadronFlavour,qgl}",
        # FatJets
        "{FatJet,HbbJet}.{pt,eta,phi,mass,msoftdrop,tau1,tau2,tau3,btagHbb,deepTagMD_HbbvsQCD}",
        # FatJet particleNet scores (all for now, should be reduced at some point)
        "FatJet.particleNet*",
        "{FatJet,HbbJet}.particleNet_{XbbVsQCD,massCorr}",
        "{FatJet,HbbJet}.particleNetWithMass_HbbVsQCD",
        # Leptons
        "{Electron,Muon}.{pt,eta,phi,mass,charge,pdgId,jetRelIso,is_tight,dxy,dz}",
        "Electron.{deltaEtaSC,r9,seedGain}", "mll",
        # isolations for testing
        "Electron.{pfRelIso03_all,miniPFRelIso_all,mvaIso,mvaTTH}",
        "Muon.{pfRelIso03_all,miniPFRelIso_all,mvaMuID,mvaTTH}",
        # Taus
        "VetoTau.{pt,eta,phi,mass,decayMode}",
        # MET
        "{MET,PuppiMET}.{pt,phi}",
        # steps
        "steps.*",
        # Trigger-related
        "trigger_ids", "trigger_data.*",
        "HLT.IsoMu24",
        "HLT.Mu17_TrkIsoVVL_Mu8_TrkIsoVVL_DZ_Mass3p8",
        "HLT.Ele30_WPTight_Gsf",
        "HLT.Ele23_Ele12_CaloIdL_TrackIdL_IsoVL",
        "HLT.Mu12_TrkIsoVVL_Ele23_CaloIdL_TrackIdL_IsoVL_DZ",
        "HLT.Mu8_TrkIsoVVL_Ele23_CaloIdL_TrackIdL_IsoVL_DZ",
        "HLT.Mu23_TrkIsoVVL_Ele12_CaloIdL_TrackIdL_IsoVL",
        # "TrigObj.{pt,eta,phi,mass,filterBits}",  # NOTE: this column is very large (~1/3 of final reduced events)
        # all columns added during selection using a ColumnCollection flag, but skip cutflow ones
        ColumnCollection.ALL_FROM_SELECTOR,
        skip_column("cutflow.*"),
    } | {
        "HLT.{trg.hlt_field}" for trg in cfg.get_aux("triggers", [])
    }

    cfg.x.hlt_L1_seeds = {
        'IsoMu24': ['SingleMu22'],
        'Mu17_TrkIsoVVL_Mu8_TrkIsoVVL_DZ_Mass3p8': ['DoubleMu_15_7'],
        'Ele30_WPTight_Gsf': [
                            'SingleEG38er2p5',
                            'SingleEG40er2p5',
                            'SingleEG42er2p5',
                            'SingleEG45er2p5',
                            'SingleEG36er2p5',
                            'SingleIsoEG30er2p1',
                            'SingleIsoEG32er2p1',
                            'SingleIsoEG30er2p5',
                            'SingleIsoEG32er2p5',
                            'SingleIsoEG34er2p5'
                            ],
        'Ele23_Ele12_CaloIdL_TrackIdL_IsoVL': [
                                            'SingleEG38er2p5',
                                            'SingleEG40er2p5',
                                            'SingleEG42er2p5',
                                            'SingleEG45er2p5',
                                            'SingleEG36er2p5',
                                            'SingleIsoEG30er2p1',
                                            'SingleIsoEG32er2p1',
                                            'SingleIsoEG30er2p5',
                                            'SingleIsoEG32er2p5',
                                            'SingleIsoEG34er2p5',
                                            'DoubleEG_25_12_er2p5',
                                            'DoubleEG_25_14_er2p5',
                                            'DoubleEG_LooseIso22_12_er2p5'
                                            ],
        'Mu23_TrkIsoVVL_Ele12_CaloIdL_TrackIdL_IsoVL': [
                                                    'Mu20_EG10er2p5',
                                                    'SingleMu22'
                                                    ],
        'Mu8_TrkIsoVVL_Ele23_CaloIdL_TrackIdL_IsoVL_DZ': [
                                                        'Mu7_EG20er2p5',
                                                        'Mu7_EG23er2p5',
                                                        'Mu7_LooseIsoEG20er2p5',
                                                        'Mu7_LooseIsoEG23er2p5'
                                                        ],
        'Ele50_CaloIdVT_GsfTrkIdT_PFJet165': [
                                            'SingleEG40er2p5',
                                            'SingleEG42er2p5',
                                            'SingleEG45er2p5'
                                            ],
        'DoubleEle33_CaloIdL_MW': [
                                'SingleEG36er2p5',
                                'SingleEG38er2p5',
                                'SingleEG40er2p5',
                                'SingleEG42er2p5',
                                'SingleEG45er2p5',
                                'DoubleEG_25_12_er2p5',
                                'DoubleEG_25_14_er2p5',
                                'SingleJet180',
                                'SingleJet200',
                                'SingleTau120er2p1',
                                'SingleTau130er2p1'
                                ],
        'PFMETNoMu120_PFMHTNoMu120_IDTight': [
                                            'ETMHF90',
                                            'ETMHF100',
                                            'ETMHF110',
                                            'ETMHF120',
                                            'ETMHF130',
                                            'ETMHF140',
                                            'ETMHF150',
                                            'ETM150',
                                            'ETMHF90_SingleJet60er2p5_dPhi_Min2p1',
                                            'ETMHF90_SingleJet60er2p5_dPhi_Min2p6'
                                            ],
    }
    for hlt_path, l1_seeds in cfg.x.hlt_L1_seeds.items():
        for l1_seed in l1_seeds:
            if f"L1.{l1_seeds}" not in cfg.x.keep_columns["cf.ReduceEvents"]:
                cfg.x.keep_columns["cf.ReduceEvents"] |= {f"L1.{l1_seed}"}

    # Version of required tasks
    cfg.x.versions = {
        "cf.CalibrateEvents": law.config.get_expanded("analysis", "default_common_version", "common2"),
    }

    # add categories
    add_categories_selection(cfg)

    # add variables
    add_variables(cfg)

    # add hist hooks
    add_hist_hooks(cfg)

    # set some config defaults and groups
    # TODO: it might make sense to completely separate this for SL/DL
    set_config_defaults_and_groups(cfg)

    # only produce cutflow features when number of dataset_files is limited (used in selection module)
    cfg.x.do_cutflow_features = bool(limit_dataset_files) and limit_dataset_files <= 10

    # customization based on the type of sub-analysis
    if cfg.has_tag("is_sl") and cfg.has_tag("is_nonresonant"):
        from hbw.config.sl import configure_sl
        configure_sl(cfg)
    if cfg.has_tag("is_dl") and cfg.has_tag("is_nonresonant"):
        from hbw.config.dl import configure_dl
        configure_dl(cfg)
    if cfg.has_tag("is_sl") and cfg.has_tag("is_resonant"):
        from hbw.config.sl_res import configure_sl_res
        configure_sl_res(cfg)

    # sanity check: sometimes the process is not the same as the one in the dataset
    p1 = cfg.get_process("dy_m50toinf")
    p2 = campaign.get_dataset("dy_m50toinf_amcatnlo").processes.get_first()
    # if repr(p1) != repr(p2):
    if p1 != p2:
        raise Exception(f"Processes are not the same: {repr(p1)} != {repr(p2)}")

    return cfg<|MERGE_RESOLUTION|>--- conflicted
+++ resolved
@@ -710,18 +710,6 @@
     # trigger_sf from Balduin
 
     # trigger_sf_path = f"{json_mirror}/data/trig_sf_v0"
-<<<<<<< HEAD
-    trigger_sf_path = "/afs/desy.de/user/l/letzerba/public/trigger"  # noqa: E501
-    # add_external("trigger_sf_ee", (f"{trigger_sf_path}/sf_ee+Ele50_CaloI+DoubleEle33_mli_lep_pt-trig_ids_statanda.json", "v2"))  # noqa: E501
-    # add_external("trigger_sf_mm", (f"{trigger_sf_path}/sf_mm_mli_lep_pt-trig_ids_statanda.json", "v2"))  # noqa: E501
-    # add_external("trigger_sf_mixed", (f"{trigger_sf_path}/sf_mixed+Ele50_CaloI+DoubleEle33_mli_lep_pt-trig_ids_statanda.json", "v2"))  # noqa: E501
-    # add_external("trigger_sf_ee", (f"{trigger_sf_path}/sf_ee_mli_lep_pt-trig_ids.json", "v2"))
-    # add_external("trigger_sf_mm", (f"{trigger_sf_path}/sf_mm_mli_lep_pt-trig_ids.json", "v2"))
-    # add_external("trigger_sf_mixed", (f"{trigger_sf_path}/sf_mixed_mli_lep_pt-trig_ids.json", "v2"))  # noqa: E501
-    add_external("trigger_sf_ee", (f"{trigger_sf_path}/sf_ee_mli_lep_pt-mli_lep2_pt-trig_idsv1.json", "v2"))
-    add_external("trigger_sf_mm", (f"{trigger_sf_path}/sf_mm_mli_lep_pt-mli_lep2_pt-trig_idsv1.json", "v2"))
-    add_external("trigger_sf_mixed", (f"{trigger_sf_path}/sf_mixed_mli_lep_pt-mli_lep2_pt-trig_idsv2.json", "v2"))  # noqa: E501
-=======
     trigger_sf_path = "/afs/desy.de/user/l/letzerba/public/trigger"
 
     # add_external("trigger_sf_ee", (f"{trigger_sf_path}/sf_ee+Ele50_CaloI+DoubleEle33_mli_lep_pt-trig_ids_statanda.json", "v2"))  # noqa: E501
@@ -734,7 +722,6 @@
     # trigger
     from hbw.config.trigger import add_triggers
     add_triggers(cfg)
->>>>>>> e965a1c6
 
     # btag scale factor
     add_external("btag_sf_corr", (f"{json_mirror}/POG/BTV/{corr_tag}/btagging.json.gz", "v2"))
@@ -975,6 +962,82 @@
             if f"L1.{l1_seeds}" not in cfg.x.keep_columns["cf.ReduceEvents"]:
                 cfg.x.keep_columns["cf.ReduceEvents"] |= {f"L1.{l1_seed}"}
 
+    cfg.x.hlt_L1_seeds = {
+        'IsoMu24': ['SingleMu22'],
+        'Mu17_TrkIsoVVL_Mu8_TrkIsoVVL_DZ_Mass3p8': ['DoubleMu_15_7'],
+        'Ele30_WPTight_Gsf': [
+                            'SingleEG38er2p5',
+                            'SingleEG40er2p5',
+                            'SingleEG42er2p5',
+                            'SingleEG45er2p5',
+                            'SingleEG36er2p5',
+                            'SingleIsoEG30er2p1',
+                            'SingleIsoEG32er2p1',
+                            'SingleIsoEG30er2p5',
+                            'SingleIsoEG32er2p5',
+                            'SingleIsoEG34er2p5'
+                            ],
+        'Ele23_Ele12_CaloIdL_TrackIdL_IsoVL': [
+                                            'SingleEG38er2p5',
+                                            'SingleEG40er2p5',
+                                            'SingleEG42er2p5',
+                                            'SingleEG45er2p5',
+                                            'SingleEG36er2p5',
+                                            'SingleIsoEG30er2p1',
+                                            'SingleIsoEG32er2p1',
+                                            'SingleIsoEG30er2p5',
+                                            'SingleIsoEG32er2p5',
+                                            'SingleIsoEG34er2p5',
+                                            'DoubleEG_25_12_er2p5',
+                                            'DoubleEG_25_14_er2p5',
+                                            'DoubleEG_LooseIso22_12_er2p5'
+                                            ],
+        'Mu23_TrkIsoVVL_Ele12_CaloIdL_TrackIdL_IsoVL': [
+                                                    'Mu20_EG10er2p5',
+                                                    'SingleMu22'
+                                                    ],
+        'Mu8_TrkIsoVVL_Ele23_CaloIdL_TrackIdL_IsoVL_DZ': [
+                                                        'Mu7_EG20er2p5',
+                                                        'Mu7_EG23er2p5',
+                                                        'Mu7_LooseIsoEG20er2p5',
+                                                        'Mu7_LooseIsoEG23er2p5'
+                                                        ],
+        'Ele50_CaloIdVT_GsfTrkIdT_PFJet165': [
+                                            'SingleEG40er2p5',
+                                            'SingleEG42er2p5',
+                                            'SingleEG45er2p5'
+                                            ],
+        'DoubleEle33_CaloIdL_MW': [
+                                'SingleEG36er2p5',
+                                'SingleEG38er2p5',
+                                'SingleEG40er2p5',
+                                'SingleEG42er2p5',
+                                'SingleEG45er2p5',
+                                'DoubleEG_25_12_er2p5',
+                                'DoubleEG_25_14_er2p5',
+                                'SingleJet180',
+                                'SingleJet200',
+                                'SingleTau120er2p1',
+                                'SingleTau130er2p1'
+                                ],
+        'PFMETNoMu120_PFMHTNoMu120_IDTight': [
+                                            'ETMHF90',
+                                            'ETMHF100',
+                                            'ETMHF110',
+                                            'ETMHF120',
+                                            'ETMHF130',
+                                            'ETMHF140',
+                                            'ETMHF150',
+                                            'ETM150',
+                                            'ETMHF90_SingleJet60er2p5_dPhi_Min2p1',
+                                            'ETMHF90_SingleJet60er2p5_dPhi_Min2p6'
+                                            ],
+    }
+    for hlt_path, l1_seeds in cfg.x.hlt_L1_seeds.items():
+        for l1_seed in l1_seeds:
+            if f"L1.{l1_seeds}" not in cfg.x.keep_columns["cf.ReduceEvents"]:
+                cfg.x.keep_columns["cf.ReduceEvents"] |= {f"L1.{l1_seed}"}
+
     # Version of required tasks
     cfg.x.versions = {
         "cf.CalibrateEvents": law.config.get_expanded("analysis", "default_common_version", "common2"),
