--- conflicted
+++ resolved
@@ -74,14 +74,9 @@
     if not self.ml_model_name:
         self.ml_model_name = "dense_default"
 
-<<<<<<< HEAD
-        add_categories_production(self.config_inst)
-        add_categories_ml(self.config_inst, dense_default) #ask mathis
-=======
     # add categories to config inst
     add_categories_production(self.config_inst)
     add_categories_ml(self.config_inst, dense_test)
->>>>>>> 9565ccb6
 
 
 # get all the derived DenseClassifier models and instantiate a corresponding producer
