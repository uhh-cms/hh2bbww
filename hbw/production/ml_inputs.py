--- conflicted
+++ resolved
@@ -31,11 +31,7 @@
         "HbbJet.msoftdrop", "HbbJet.deepTagMD_HbbvsQCD",
         "Jet.btagDeepFlavB", "Bjet.btagDeepFlavB", "Lightjet.btagDeepFlavB",
     } | four_vec(
-<<<<<<< HEAD
         {"Electron", "Muon", "MET", "Jet", "Lightjet",  "Bjet", "HbbJet"},
-=======
-        {"Electron", "Muon", "MET", "Jet", "Bjet", "Lightjet", "HbbJet", "VBFJet"},
->>>>>>> 9565ccb6
     ),
     produces={
         category_ids, event_weights,
@@ -58,11 +54,7 @@
     events = set_ak_column(events, "Bjet", ak.pad_none(events.Bjet, 2))
     # events = set_ak_column(events, "FatJet", ak.pad_none(events.FatJet, 1))
     events = set_ak_column(events, "HbbJet", ak.pad_none(events.HbbJet, 1))
-<<<<<<< HEAD
     events = set_ak_column(events, "Lepton", ak.pad_none(events.Lepton, 2))
-=======
-    events = set_ak_column(events, "VBFJet", ak.pad_none(events.VBFJet, 2))
->>>>>>> 9565ccb6
 
     # low-level features
     # TODO: this could be more generalized
