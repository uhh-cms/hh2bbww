--- conflicted
+++ resolved
@@ -64,15 +64,9 @@
 
 @producer(
     uses={
-<<<<<<< HEAD
-        prepare_objects,
-        "HbbJet.msoftdrop",
-        "{Electron,Muon,Jet,Bjet,Lightjet,HbbJet}.{pt,eta,phi,mass}",
-=======
         prepare_objects, vbf_candidates,
         "FatJet.{msoftdrop,particleNet_XbbVsQCD}",
         "{Electron,Muon,Jet,Bjet,Lightjet,ForwardJet,VBFJet,FatJet}.{pt,eta,phi,mass}",
->>>>>>> cbc9c91a
         MET_COLUMN("pt"), MET_COLUMN("phi"),
     },
     # produced columns set in the init function
@@ -110,11 +104,7 @@
     # object padding
     events = set_ak_column(events, "Lightjet", ak.pad_none(events.Lightjet, 2))
     events = set_ak_column(events, "Bjet", ak.pad_none(events.Bjet, 2))
-<<<<<<< HEAD
-    events = set_ak_column(events, "HbbJet", ak.pad_none(events.HbbJet, 1))
-=======
     events = set_ak_column(events, "FatBjet", ak.pad_none(events.FatBjet, 1))
->>>>>>> cbc9c91a
 
     # setup correct btagging columns
     btag_wp_score = self.config_inst.x.btag_wp_score
@@ -201,13 +191,9 @@
         # bb system
         "mli_mbb", "mli_bb_pt", "mli_dr_bb", "mli_dphi_bb", "mli_deta_bb",
         # minimum angles
-<<<<<<< HEAD
-        "mli_mindr_lb", "mli_mindr_lj", "mli_mindr_jj",
-=======
         "mli_mindr_lb", "mli_mindr_lj", "mli_mindr_jj", "mli_maxdr_jj",
         # VBF features
         # "mli_vbf_deta", "mli_vbf_invmass", "mli_vbf_tag",
->>>>>>> cbc9c91a
         # low-level features
         "mli_lep_pt", "mli_lep_eta", "mli_met_pt", "mli_met_phi",
     } | set(
@@ -539,9 +525,5 @@
     self.config_inst.x.ml_input_columns = self.config_inst.x("ml_input_columns", set()) | self.ml_input_columns
 
     # add variable instances to config
-<<<<<<< HEAD
     add_sl_res_ml_variables(self.config_inst)
-=======
-    add_sl_res_ml_variables(self.config_inst)
-    check_variable_existence(self)
->>>>>>> cbc9c91a
+    check_variable_existence(self)