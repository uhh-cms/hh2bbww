# coding: utf-8

"""
Event weight producer.
"""

import law

from columnflow.util import maybe_import
from columnflow.histograming import HistProducer
from columnflow.histograming.default import cf_default
from columnflow.config_util import get_shifts_from_sources
from columnflow.columnar_util import Route
from hbw.production.prepare_objects import prepare_objects

np = maybe_import("numpy")
ak = maybe_import("awkward")

logger = law.logger.get_logger(__name__)


# extend columnflow's default hist producer
@cf_default.hist_producer(uses={"mc_weight"}, mc_only=True)
def mc_weight(self: HistProducer, events: ak.Array, **kwargs) -> ak.Array:
    return events, events.mc_weight


@cf_default.hist_producer(uses={"normalization_weight"}, mc_only=True)
def norm(self: HistProducer, events: ak.Array, **kwargs) -> ak.Array:
    return events, events.normalization_weight


@cf_default.hist_producer(uses={"stitched_normalization_weight_brs_from_processes"}, mc_only=True)
def norm_brs_cmsdb(self: HistProducer, events: ak.Array, **kwargs) -> ak.Array:
    return events, events.stitched_normalization_weight_brs_from_processes


@cf_default.hist_producer(uses={"stitched_normalization_weight"}, mc_only=True)
def stitched_norm(self: HistProducer, events: ak.Array, **kwargs) -> ak.Array:
    return events, events.stitched_normalization_weight


@cf_default.hist_producer(mc_only=True)
def no_weights(self: HistProducer, events: ak.Array, **kwargs) -> ak.Array:
    return events, ak.Array(np.ones(len(events), dtype=np.float32))


@cf_default.hist_producer(
    uses={prepare_objects},
    # both used columns and dependent shifts are defined in init below
    weight_columns=None,
    # only run on mc
    mc_only=False,
<<<<<<< HEAD
    # mask to apply to events
    mask_fn=None,
    mask_columns=None,
=======
    # optional categorizer to obtain baseline event mask
    categorizer_cls=None,
>>>>>>> e965a1c6
)
def base(self: HistProducer, events: ak.Array, task: law.Task, **kwargs) -> ak.Array:
    # apply behavior (for variable reconstruction)
    events = self[prepare_objects](events, **kwargs)

    # apply mask
<<<<<<< HEAD
    if self.mask_fn:
        events = events[self.mask_fn(events)]
=======
    if self.categorizer_cls:
        events, mask = self[self.categorizer_cls](events, **kwargs)
        events = events[mask]
>>>>>>> e965a1c6

    if self.dataset_inst.is_data:
        return events, ak.Array(np.ones(len(events), dtype=np.float32))

    # build the full event weight
    weight = ak.Array(np.ones(len(events), dtype=np.float32))
    for column in self.local_weight_columns.keys():
        weight = weight * Route(column).apply(events)

    # implement dummy shift by varying weight by factor of 2
    if "dummy" in task.local_shift_inst.name:
        logger.warning("Applying dummy weight shift (should never be use for real analysis)")
        variation = task.local_shift_inst.name.split("_")[-1]
        weight = weight * {"up": 2.0, "down": 0.5}[variation]

    return events, weight


@base.setup
def base_setup(
    self: HistProducer,
    reqs: dict,
    task: law.Task,
    inputs: dict,
    reader_targets: law.util.InsertableDict,
) -> None:
    logger.info(
        f"HistProducer '{self.cls_name}' (dataset {self.dataset_inst}) uses weight columns: \n"
        f"{', '.join(self.weight_columns.keys())}",
    )


@base.init
def base_init(self: HistProducer) -> None:
    # NOTE: this might be called multiple times, might be quite inefficient
    # if not getattr(self, "config_inst", None) or not getattr(self, "dataset_inst", None):
    #     return

    if not getattr(self, "config_inst"):
        return

<<<<<<< HEAD
    if self.mask_columns:
        for col in self.mask_columns:
            self.uses.add(col)
=======
    if self.categorizer_cls:
        self.uses.add(self.categorizer_cls)
>>>>>>> e965a1c6

    dataset_inst = getattr(self, "dataset_inst", None)
    if dataset_inst and dataset_inst.is_data:
        return

    year = self.config_inst.campaign.x.year
    cpn_tag = self.config_inst.x.cpn_tag

    if not self.weight_columns:
        raise Exception("weight_columns not set")
    self.local_weight_columns = self.weight_columns.copy()

    if dataset_inst and dataset_inst.has_tag("skip_scale"):
        # remove dependency towards mur/muf weights
        for column in [
            "normalized_mur_weight", "normalized_muf_weight", "normalized_murmuf_envelope_weight",
            "mur_weight", "muf_weight", "murmuf_envelope_weight",
        ]:
            self.local_weight_columns.pop(column, None)

    if dataset_inst and dataset_inst.has_tag("skip_pdf"):
        # remove dependency towards pdf weights
        for column in ["pdf_weight", "normalized_pdf_weight"]:
            self.local_weight_columns.pop(column, None)

    if dataset_inst and not dataset_inst.has_tag("is_ttbar"):
        # remove dependency towards top pt weights
        self.local_weight_columns.pop("top_pt_weight", None)

    if dataset_inst and not dataset_inst.has_tag("is_v_jets"):
        # remove dependency towards vjets weights
        self.local_weight_columns.pop("vjets_weight", None)

    if dataset_inst and not dataset_inst.has_tag("is_dy"):
        # remove dependency towards dy weights
        self.local_weight_columns.pop("dy_weight", None)

    self.shifts = set()

    # when jec sources are known btag SF source, then propagate the shift to the HistProducer
    # TODO: we should do this somewhere centrally
    btag_sf_jec_sources = (
        (set(self.config_inst.x.btag_sf_jec_sources) | {"Total"}) &
        set(self.config_inst.x.jec.Jet["uncertainty_sources"])
    )
    self.shifts |= set(get_shifts_from_sources(
        self.config_inst,
        *[f"jec_{jec_source}" for jec_source in btag_sf_jec_sources],
    ))

    for weight_column, shift_sources in self.local_weight_columns.items():
        shift_sources = law.util.make_list(shift_sources)
        shift_sources = [s.format(year=year, cpn_tag=cpn_tag) for s in shift_sources]
        shifts = get_shifts_from_sources(self.config_inst, *shift_sources)
        for shift in shifts:
            if weight_column not in shift.x("column_aliases").keys():
                # make sure that column aliases are implemented
                raise Exception(
                    f"Weight column {weight_column} implements shift {shift}, but does not use it "
                    f"in 'column_aliases' aux {shift.x('column_aliases')}",
                )

            # declare shifts that the produced event weight depends on
            self.shifts |= set(shifts)

    # remove dummy column from weight columns and uses
    self.local_weight_columns.pop("dummy_weight", "")

    # store column names referring to weights to multiply
    self.uses |= self.local_weight_columns.keys()
    # self.uses = {"*"}


# @base.post_init
# def base_post_init(self: HistProducer, task: law.Task):
#     from hbw.util import debugger; debugger()


btag_uncs = [
    "hf", "lf", "hfstats1_{year}", "hfstats2_{year}",
    "lfstats1_{year}", "lfstats2_{year}", "cferr1", "cferr2",
]


default_correction_weights = {
    # "dummy_weight": ["dummy_{cpn_tag}"],
    "normalized_pu_weight": ["minbias_xs"],
    "muon_id_weight": ["mu_id_sf"],
    "muon_iso_weight": ["mu_iso_sf"],
    "electron_weight": ["e_sf"],
    "normalized_ht_njet_nhf_btag_weight": [f"btag_{unc}" for unc in btag_uncs],
    "normalized_murmuf_envelope_weight": ["murf_envelope"],
    "normalized_mur_weight": ["mur"],
    "normalized_muf_weight": ["muf"],
    "normalized_pdf_weight": ["pdf"],
    "top_pt_weight": ["top_pt"],
}

default_weight_columns = {
    "stitched_normalization_weight": [],
    **default_correction_weights,
}
default_hist_producer = base.derive("default", cls_dict={"weight_columns": default_weight_columns})
with_vjets_weight = default_hist_producer.derive("with_vjets_weight", cls_dict={"weight_columns": {
    **default_correction_weights,
    "vjets_weight": [],  # TODO: corrections/shift missing
    "stitched_normalization_weight": [],
}})
with_trigger_weight = default_hist_producer.derive("with_trigger_weight", cls_dict={"weight_columns": {
    **default_correction_weights,
    "vjets_weight": [],  # TODO: corrections/shift missing
    "trigger_weight": ["trigger_sf"],
    "stitched_normalization_weight": [],
}})
with_dy_weight = default_hist_producer.derive("with_dy_weight", cls_dict={"weight_columns": {
    **default_correction_weights,
    "dy_weight": [],
    "stitched_normalization_weight": [],
}})
with_trigger_weight2 = default_weight_producer.derive("with_trigger_weight2", cls_dict={"weight_columns": {
    **default_correction_weights,
    "trigger_weight": [],  # TODO: corrections/shift missing
    "stitched_normalization_weight": [],
}})


base.derive("unstitched", cls_dict={"weight_columns": {
    **default_correction_weights, "normalization_weight": [],
}})

base.derive("minimal", cls_dict={"weight_columns": {
    "stitched_normalization_weight": [],
    "muon_id_weight": ["mu_id_sf"],
    "muon_iso_weight": ["mu_iso_sf"],
    "electron_weight": ["e_sf"],
    "top_pt_weight": ["top_pt"],
}})

weight_columns_execpt_btag = default_weight_columns.copy()
weight_columns_execpt_btag.pop("normalized_ht_njet_nhf_btag_weight")

no_btag_weight = base.derive("no_btag_weight", cls_dict={"weight_columns": weight_columns_execpt_btag})
base.derive("btag_not_normalized", cls_dict={"weight_columns": {
    **weight_columns_execpt_btag,
    "btag_weight": [f"btag_{unc}" for unc in btag_uncs],
}})
base.derive("btag_njet_normalized", cls_dict={"weight_columns": {
    **weight_columns_execpt_btag,
    "normalized_njet_btag_weight": [f"btag_{unc}" for unc in btag_uncs],
}})
base.derive("btag_ht_njet_normalized", cls_dict={"weight_columns": {
    **weight_columns_execpt_btag,
    "normalized_ht_njet_btag_weight": [f"btag_{unc}" for unc in btag_uncs],
}})
base.derive("btag_ht_njet_nhf_normalized", cls_dict={"weight_columns": {
    **weight_columns_execpt_btag,
    "normalized_ht_njet_nhf_btag_weight": [f"btag_{unc}" for unc in btag_uncs],
}})
base.derive("btag_ht_normalized", cls_dict={"weight_columns": {
    **weight_columns_execpt_btag,
    "normalized_ht_btag_weight": [f"btag_{unc}" for unc in btag_uncs],
}})

ref_cut = base.derive("ref_cut", cls_dict={
    "weight_columns": default_weight_columns,
    "mask_fn": lambda self, events: events.HLT.PFMETNoMu120_PFMHTNoMu120_IDTight,
    "mask_columns": ["HLT.PFMETNoMu120_PFMHTNoMu120_IDTight"],
    })
ref_cut_with_trigger_weight = base.derive("ref_cut_with_trigger_weight", cls_dict={"weight_columns": {
    **default_correction_weights,
    "trigger_weight": [],  # TODO: corrections/shift missing
    "stitched_normalization_weight": [],
    },
    "mask_fn": lambda self, events: events.HLT.PFMETNoMu120_PFMHTNoMu120_IDTight,
    "mask_columns": ["HLT.PFMETNoMu120_PFMHTNoMu120_IDTight"],
})
only_shape = base.derive("only_shape", cls_dict={
    "weight_columns": default_correction_weights,
})
only_shape_ref_cut = base.derive("only_shape_ref_cut", cls_dict={
    "weight_columns": default_correction_weights,
    "mask_fn": lambda self, events: events.HLT.PFMETNoMu120_PFMHTNoMu120_IDTight,
    "mask_columns": ["HLT.PFMETNoMu120_PFMHTNoMu120_IDTight"],
    })
default2 = default_weight_producer.derive("default2")
ele_ref_cut = ref_cut.derive("ele_ref_cut", cls_dict={
    "mask_fn": lambda self, events: events.HLT.Ele30_WPTight_Gsf,
    "mask_columns": ["HLT.Ele30_WPTight_Gsf"],
})
large_ref_cut = ref_cut.derive("large_ref_cut", cls_dict={
    "mask_fn": lambda self, events: events.HLT.PFMETNoMu120_PFMHTNoMu120_IDTight | events.HLT.PFMET200_BeamHaloCleaned
    | events.HLT.PFHT500_PFMET100_PFMHT100_IDTight | events.HLT.PFHT700_PFMET85_PFMHT85_IDTight
    | events.HLT.PFHT800_PFMET75_PFMHT75_IDTight,
    "mask_columns": [
        "HLT.PFMETNoMu120_PFMHTNoMu120_IDTight",
        "HLT.PFMET200_BeamHaloCleaned", "HLT.PFHT500_PFMET100_PFMHT100_IDTight",
        "HLT.PFHT700_PFMET85_PFMHT85_IDTight", "HLT.PFHT800_PFMET75_PFMHT75_IDTight",
        ],
})
hard_cut = base.derive("hard_cut", cls_dict={
    "weight_columns": default_weight_columns,
    "mask_fn": lambda self, events: events.MET.pt > 120,
    "mask_columns": ["MET.pt"],
})


def check_l1_seeds(self: WeightProducer, events: ak.Array, trigger) -> ak.Array:
    """
    Check if the unprescaled L1 seeds of a given trigger have fired
    """
    l1_seeds_fired = ak.Array([False] * len(events))

    for l1_seed in self.config_inst.x.hlt_L1_seeds[trigger]:
        l1_seeds_fired = l1_seeds_fired | events.L1[l1_seed]

    return l1_seeds_fired


ref_cut_with_l1_seeds = ref_cut.derive("ref_cut_with_l1_seeds", cls_dict={
    "weight_columns": default_weight_columns,
    "mask_fn": lambda self, events: events.HLT.PFMETNoMu120_PFMHTNoMu120_IDTight
    & check_l1_seeds(self, events, "PFMETNoMu120_PFMHTNoMu120_IDTight"),
    "mask_columns": [
        "HLT.PFMETNoMu120_PFMHTNoMu120_IDTight",
        "L1.ETMHF90",
        "L1.ETMHF100",
        "L1.ETMHF110",
        "L1.ETMHF120",
        "L1.ETMHF130",
        "L1.ETMHF140",
        "L1.ETMHF150",
        "L1.ETM150",
        "L1.ETMHF90_SingleJet60er2p5_dPhi_Min2p1",
        "L1.ETMHF90_SingleJet60er2p5_dPhi_Min2p6"
        ],
})
ref_cut_with_l1_seeds_and_cut = ref_cut.derive("ref_cut_with_l1_seeds_and_cut", cls_dict={
    "weight_columns": default_weight_columns,
    "mask_fn": lambda self, events: events.HLT.PFMETNoMu120_PFMHTNoMu120_IDTight
    & check_l1_seeds(self, events, "PFMETNoMu120_PFMHTNoMu120_IDTight") & (events.PuppiMET.pt > 120),
    "mask_columns": [
        "HLT.PFMETNoMu120_PFMHTNoMu120_IDTight",
        "L1.ETMHF90",
        "L1.ETMHF100",
        "L1.ETMHF110",
        "L1.ETMHF120",
        "L1.ETMHF130",
        "L1.ETMHF140",
        "L1.ETMHF150",
        "L1.ETM150",
        "L1.ETMHF90_SingleJet60er2p5_dPhi_Min2p1",
        "L1.ETMHF90_SingleJet60er2p5_dPhi_Min2p6",
        "PuppiMET.*",
        ],
})
ele_ref_cut_with_l1_seeds = ref_cut.derive("ele_ref_cut_with_l1_seeds", cls_dict={
    "mask_fn": lambda self, events: events.HLT.PFMETNoMu120_PFMHTNoMu120_IDTight
    & check_l1_seeds(self, events, "PFMETNoMu120_PFMHTNoMu120_IDTight")
    & ak.any(events.trig_ids == "ee", axis=1),
    "mask_columns": [
        "HLT.PFMETNoMu120_PFMHTNoMu120_IDTight",
        "L1.ETMHF90",
        "L1.ETMHF100",
        "L1.ETMHF110",
        "L1.ETMHF120",
        "L1.ETMHF130",
        "L1.ETMHF140",
        "L1.ETMHF150",
        "L1.ETM150",
        "L1.ETMHF90_SingleJet60er2p5_dPhi_Min2p1",
        "L1.ETMHF90_SingleJet60er2p5_dPhi_Min2p6",
        "trig_ids",
        ],
})
mu_ref_cut_with_l1_seeds = ref_cut.derive("mu_ref_cut_with_l1_seeds", cls_dict={
    "mask_fn": lambda self, events: events.HLT.PFMETNoMu120_PFMHTNoMu120_IDTight
    & check_l1_seeds(self, events, "PFMETNoMu120_PFMHTNoMu120_IDTight")
    & ak.any(events.trig_ids == "mm", axis=1),
    "mask_columns": [
        "HLT.PFMETNoMu120_PFMHTNoMu120_IDTight",
        "L1.ETMHF90",
        "L1.ETMHF100",
        "L1.ETMHF110",
        "L1.ETMHF120",
        "L1.ETMHF130",
        "L1.ETMHF140",
        "L1.ETMHF150",
        "L1.ETM150",
        "L1.ETMHF90_SingleJet60er2p5_dPhi_Min2p1",
        "L1.ETMHF90_SingleJet60er2p5_dPhi_Min2p6",
        "trig_ids",
        ],
})
mixed_ref_cut_with_l1_seeds = ref_cut.derive("mixed_ref_cut_with_l1_seeds", cls_dict={
    "mask_fn": lambda self, events: events.HLT.PFMETNoMu120_PFMHTNoMu120_IDTight
    & check_l1_seeds(self, events, "PFMETNoMu120_PFMHTNoMu120_IDTight")
    & ak.any(events.trig_ids == "mixed", axis=1),
    "mask_columns": [
        "HLT.PFMETNoMu120_PFMHTNoMu120_IDTight",
        "L1.ETMHF90",
        "L1.ETMHF100",
        "L1.ETMHF110",
        "L1.ETMHF120",
        "L1.ETMHF130",
        "L1.ETMHF140",
        "L1.ETMHF150",
        "L1.ETM150",
        "L1.ETMHF90_SingleJet60er2p5_dPhi_Min2p1",
        "L1.ETMHF90_SingleJet60er2p5_dPhi_Min2p6",
        "trig_ids",
        ],
})


# weight sets for closure tests
base.derive("norm_and_btag", cls_dict={"weight_columns": {
    "stitched_normalization_weight": [],
    "btag_weight": [f"btag_{unc}" for unc in btag_uncs],
}})
base.derive("norm_and_btag_njet", cls_dict={"weight_columns": {
    "stitched_normalization_weight": [],
    "normalized_njet_btag_weight": [f"btag_{unc}" for unc in btag_uncs],
}})
base.derive("norm_and_btag_ht_njet", cls_dict={"weight_columns": {
    "stitched_normalization_weight": [],
    "normalized_ht_njet_btag_weight": [f"btag_{unc}" for unc in btag_uncs],
}})
base.derive("norm_and_btag_ht", cls_dict={"weight_columns": {
    "stitched_normalization_weight": [],
    "normalized_ht_btag_weight": [f"btag_{unc}" for unc in btag_uncs],
}})


from hbw.categorization.categories import mask_fn_highpt, mask_fn_gen_barrel, mask_fn_forward_handling


no_btag_weight.derive("no_btag_weight_highpt", cls_dict={"categorizer_cls": mask_fn_highpt})
base.derive("gen_barrel", cls_dict={"categorizer_cls": mask_fn_gen_barrel})
base.derive("forward_handling", cls_dict={"categorizer_cls": mask_fn_forward_handling})<|MERGE_RESOLUTION|>--- conflicted
+++ resolved
@@ -51,28 +51,24 @@
     weight_columns=None,
     # only run on mc
     mc_only=False,
-<<<<<<< HEAD
+    # optional categorizer to obtain baseline event mask
+    categorizer_cls=None,
     # mask to apply to events
     mask_fn=None,
     mask_columns=None,
-=======
-    # optional categorizer to obtain baseline event mask
-    categorizer_cls=None,
->>>>>>> e965a1c6
 )
 def base(self: HistProducer, events: ak.Array, task: law.Task, **kwargs) -> ak.Array:
     # apply behavior (for variable reconstruction)
     events = self[prepare_objects](events, **kwargs)
 
     # apply mask
-<<<<<<< HEAD
-    if self.mask_fn:
-        events = events[self.mask_fn(events)]
-=======
     if self.categorizer_cls:
         events, mask = self[self.categorizer_cls](events, **kwargs)
         events = events[mask]
->>>>>>> e965a1c6
+
+    # apply mask
+    if self.mask_fn:
+        events = events[self.mask_fn(events)]
 
     if self.dataset_inst.is_data:
         return events, ak.Array(np.ones(len(events), dtype=np.float32))
@@ -114,14 +110,12 @@
     if not getattr(self, "config_inst"):
         return
 
-<<<<<<< HEAD
+    if self.categorizer_cls:
+        self.uses.add(self.categorizer_cls)
+
     if self.mask_columns:
         for col in self.mask_columns:
             self.uses.add(col)
-=======
-    if self.categorizer_cls:
-        self.uses.add(self.categorizer_cls)
->>>>>>> e965a1c6
 
     dataset_inst = getattr(self, "dataset_inst", None)
     if dataset_inst and dataset_inst.is_data:
