--- conflicted
+++ resolved
@@ -247,10 +247,6 @@
                     config=config_inst.name,
                     dataset=dataset_inst.name,
                     branch=-1,
-<<<<<<< HEAD
-                    # tree_index=-1,
-=======
->>>>>>> cbc9c91a
                 )
                 for dataset_inst in dataset_insts
             }
@@ -354,10 +350,6 @@
             for dataset in used_datasets:
                 # gather stats per ml process
                 stats = inputs["stats"][config_inst.name][dataset]["collection"][0]["stats"].load(formatter="json")
-<<<<<<< HEAD
-
-=======
->>>>>>> cbc9c91a
                 process = config_inst.get_dataset(dataset).x.ml_process
                 proc_inst = config_inst.get_process(process)
                 sub_id = [
