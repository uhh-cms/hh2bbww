--- conflicted
+++ resolved
@@ -10,11 +10,7 @@
 import law
 import order as od
 
-<<<<<<< HEAD
-from columnflow.tasks.framework.base import Requirements, ShiftTask, ConfigTask
-=======
 from columnflow.tasks.framework.base import Requirements, ShiftTask, TaskShifts
->>>>>>> e965a1c6
 from columnflow.tasks.framework.mixins import (
     CalibratorClassesMixin, SelectorClassMixin, ProducerClassesMixin,
     # CalibratorsMixin, SelectorMixin, ProducersMixin,
@@ -124,11 +120,7 @@
     VariablePlotSettingMixin,
     # HistHookMixin,
     ShiftTask,
-<<<<<<< HEAD
-    ConfigTask,
-=======
     PlotBase1D,
->>>>>>> e965a1c6
     law.LocalWorkflow,
     RemoteWorkflow,
 ):
