--- conflicted
+++ resolved
@@ -52,20 +52,19 @@
         color=color_palette["blue"],
     )
 
-<<<<<<< HEAD
     other = create_parent_process(  # noqa: F841
         [ttvv, tttt, vvv],
         name="other",
         id=99998,
         label="other",
-=======
+    )
+
     tt_dy = create_parent_process(  # noqa: F841
         [tt, dy],
         name="tt_dy",
         id=99890206,
         label="tt + DY",
         color=color_palette["red"],
->>>>>>> c93ea614
     )
 
     decay_map = {
