--- conflicted
+++ resolved
@@ -55,13 +55,9 @@
 
     version: int = 4
 
-<<<<<<< HEAD
     bjet_cats: set = {"1b", "2b", "boosted"}
     campaign_tags: set = {"2022postEE", "2022preEE", "2023postBPix", "2023preBPix"}
-=======
-    bjet_cats = {"1b", "2b", "boosted"}
     multi_variables: bool = False
->>>>>>> 1ba21f7f
 
     #
     # helper functions and properties
@@ -144,11 +140,8 @@
         self.add_inference_processes()
         self.remove_inference_processes()
         self.add_inference_parameters()
-<<<<<<< HEAD
         self.ratify_shape_parameters()
         # self.print_model()
-=======
->>>>>>> 1ba21f7f
         #
         # post-processing
         #
@@ -599,7 +592,6 @@
             self.add_parameter(
                 shape_uncertainty,
                 **param_kwargs,
-<<<<<<< HEAD
             )
 
             # is_theory = "pdf" in shape_uncertainty or "murf" in shape_uncertainty
@@ -632,7 +624,4 @@
                         param = self.get_parameter(parameter=param, process=process, category=category)
                         if param.type == ParameterType.shape:
                             param.transformations = ParameterTransformations(law.util.make_tuple(transformations))
-                            # param.transformations = transformations
-=======
-            )
->>>>>>> 1ba21f7f
+                            # param.transformations = transformations