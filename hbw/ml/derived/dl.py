--- conflicted
+++ resolved
@@ -60,11 +60,7 @@
         "mli_dphi_bb_nu", "mli_dphi_bb_llMET", "mli_mllMET",
         "mli_mbbllMET", "mli_dr_bb_llMET",
         # VBF features
-<<<<<<< HEAD
-        "mli_vbf_deta", "mli_vbf_invmass", "mli_vbf",
-=======
         "mli_vbf_deta", "mli_vbf_mass", "mli_vbf_tag",
->>>>>>> cbc9c91a
         # low-level features
         "mli_met_pt",
     ] + [
