"""
Collection of classes to load and prepare data for machine learning.
"""

from __future__ import annotations

import law
import order as od

from columnflow.util import maybe_import
from columnflow.columnar_util import remove_ak_column
from columnflow.ml import MLModel
from hbw.ml.helper import predict_numpy_on_batch
from hbw.util import timeit

ak = maybe_import("awkward")
np = maybe_import("numpy")

logger = law.logger.get_logger(__name__)


def get_proc_mask(
    events: ak.Array,
    proc: str | od.Process,
    config_inst: od.Config | None = None,
) -> tuple(np.ndarray, list):
    """
    Creates the mask selecting events belonging to the process *proc* and a list of all ids belonging to this process.

    :param events: Event array
    :param proc: Either string or process instance.
    :param config_inst: An instance of the Config, can be None if Porcess instance is given.
    :return process mask and the corresponding process ids
    """
    # get process instance
    if config_inst:
        proc_inst = config_inst.get_process(proc)
    elif isinstance(proc, od.Process):
        proc_inst = proc

    proc_id = events.process_id
    unique_proc_ids = set(proc_id)

    # get list of Ids that are belonging to the process and are present in the event array
    sub_id = [
        proc_inst.id
        for proc_inst, _, _ in proc_inst.walk_processes(include_self=True)
        if proc_inst.id in unique_proc_ids
    ]

    # Create process mask
    proc_mask = np.isin(proc_id, sub_id)
    return proc_mask, sub_id


def input_features_sanity_checks(ml_model_inst: MLModel, input_features: list[str]):
    """
    Perform sanity checks on the input features.

    :param ml_model_inst: An instance of the MLModel class.
    :param input_features: A list of strings representing the input features.
    :raises Exception: If input features are not ordered in the same way for all datasets.
    """
    # check if input features are ordered in the same way for all datasets
    if getattr(ml_model_inst, "input_features_ordered", None):
        if ml_model_inst.input_features_ordered != input_features:
            raise Exception(
                f"Input features are not ordered in the sme way for all datasets. "
                f"Expected: {ml_model_inst.input_features_ordered}, "
                f"got: {input_features}",
            )
    else:
        # if not already set, bookkeep input features in the ml_model_inst aswell
        ml_model_inst.input_features_ordered = input_features

    # check that the input features contain exactly what was requested by the MLModel
    if set(input_features) != set(ml_model_inst.input_features):
        raise Exception(
            f"Input features do not match the input features requested by the MLModel. "
            f"Expected: {ml_model_inst.input_features}, got: {input_features}",
        )


class MLDatasetLoader:
    """
    Helper class to conveniently load ML training data from an awkward array.

    Depends on following parameters of the ml_model_inst:
    - input_features: A set of strings representing the input features we want to keep.
    - train_val_test_split: A tuple of floats representing the split of the data into training, validation, and testing.
    - processes: A tuple of strings representing the processes. Can be parallelized over.
    """

    # shuffle the data in *load_split_data* method
    shuffle: bool = True

    input_arrays: tuple = ("features", "weights", "train_weights", "equal_weights")
    evaluation_arrays: tuple = ("prediction",)

    def __init__(
        self,
        ml_model_inst: MLModel,
        process: "str",
        events: ak.Array,
        stats: dict | None = None,
        skip_mask=False,
    ):
        """
        Initializes the MLDatasetLoader with the given parameters.

        :param ml_model_inst: An instance of the MLModel class.
        :param process: A string representing the process.
        :param events: An awkward array representing the events.
        :param stats: A dictionary containing merged stats per training process.
        :raises Exception: If input features are not ordered in the same way for all datasets.

        .. note:: The method prepares the weights, bookkeeps the order of input features,
        removes columns that are not used as training features, and transforms events into a numpy array.
        """
        self._ml_model_inst = ml_model_inst
        self._process = process
        self._skip_mask = skip_mask

        proc_mask, _ = get_proc_mask(events, process, ml_model_inst.config_inst)
        self._stats = stats
<<<<<<< HEAD
        # __import__("IPython").embed()
        # del_sub_proc_stats(process, sub_id)
        if not skip_mask:
            self._events = events[proc_mask]
            self._events = events[events.event_weight >= 0.0]
        else:
            self._events = events
=======
        self._events = events[proc_mask]
>>>>>>> 53caa18c

    def __repr__(self):
        return f"{self.__class__.__name__}({self.ml_model_inst.cls_name}, {self.process})"

    @property
    def hyperparameter_deps(self) -> set:
        """
        Hyperparameters that are required to be set in the MLModel class. If they are changed,
        then tasks using this class need to be re-run.
        """
        # TODO: store values of hyperparameters as task output
        return {"input_features", "train_val_test_split", "input_features_ordered"}

    @property
    def parameters(self):
        """
        Values of the MLModel parameters that the MLDatasetLoader depends on.
        """
        if hasattr(self, "_parameters"):
            return self._parameters

        self._parameters = {
            param: getattr(self.ml_model_inst, param, None)
            for param in self.hyperparameter_deps
        }
        return self._parameters

    @property
    def skip_mask(self):
        return self._skip_mask

    @property
    def ml_model_inst(self):
        return self._ml_model_inst

    @property
    def process(self):
        return self._process

    @property
    def process_inst(self):
        return self.ml_model_inst.config_inst.get_process(self.process)

    @property
    def input_features(self) -> tuple:
        if not hasattr(self, "_input_features"):
            # input features are initialized with the features propery
            self.features

        return self._input_features

    @property
    def stats(self) -> dict:
        return self._stats

    @property
    def weights(self) -> np.ndarray:
        if not hasattr(self, "_weights"):
            self._weights = ak.to_numpy(self._events.event_weight).astype(np.float32)

        return self._weights

    @property
    def features(self) -> np.ndarray:
        if hasattr(self, "_features"):
            return self._features

        # work with a copy of the events
        features = self._events

        # remove columns that are not used as training features
        for var in features.fields:
            if var not in self.ml_model_inst.input_features:
                features = remove_ak_column(features, var)

        # bookkeep order of input features and perform sanity checks
        self._input_features = tuple(features.fields)
        input_features_sanity_checks(self.ml_model_inst, self._input_features)

        # transform features into numpy npdarray
        # NOTE: when converting to numpy, the awkward array seems to stay in memory...
        features = ak.to_numpy(features)
        features = features.astype(
            [(name, np.float32) for name in features.dtype.names], copy=False,
        ).view(np.float32).reshape((-1, len(features.dtype)))

        # check for infinite values
        if np.any(~np.isfinite(features)):
            raise Exception(f"Found non-finite values in input features for process {self.process}.")

        self._features = features

        return self._features

    @property
    def n_events(self) -> int:
        if hasattr(self, "_n_events"):
            return self._n_events
        self._n_events = len(self.weights)
        return self._n_events

    @property
    def shuffle_indices(self) -> np.ndarray:
        if hasattr(self, "_shuffle_indices"):
            return self._shuffle_indices

        self._shuffle_indices = np.random.permutation(self.n_events)
        return self._shuffle_indices

    @property
    def num_event_per_process(self) -> str:
        if not self.skip_mask:
            self._num_events_per_process = "num_events_pos_weights_per_process"
        else:
            self._num_events_per_process = "num_events_per_process"
        return self._num_events_per_process

    def get_xsec_train_weights(self) -> np.ndarray:
        """
        Weighting such that each event has roughly the same weight,
        sub processes are weighted accoridng to their cross section
        """
        if hasattr(self, "_xsec_train_weights"):
            return self._xsec_train_weights

        if not self.stats:
            raise Exception("cannot determine train weights without stats")

        _, sub_id = get_proc_mask(self._events, self.process, self.ml_model_inst.config_inst)
        sum_weights = np.sum([self.stats[self.process]["sum_pos_weights_per_process"][str(id)] for id in sub_id])
        num_events = np.sum(
            [self.stats[self.process][self.num_event_per_process][str(id)] for id in sub_id],
        )
        # if not self.skip_mask:
        #     num_events = np.sum(
        #         [self.stats[self.process]["num_events_pos_weights_per_process"][str(id)] for id in sub_id],
        #     )
        # else:
        #     num_events = np.sum(
        #         [self.stats[self.process]["num_events_per_process"][str(id)] for id in sub_id],
        #     )

        xsec_train_weights = self.weights / sum_weights * num_events

        return xsec_train_weights

    def get_equal_train_weights(self) -> np.ndarray:
        """
        Weighting such that events of each sub processes are weighted equally
        """
        if hasattr(self, "_equally_train_weights"):
            return self._equal_train_weights

        if not self.stats:
            raise Exception("cannot determine train weights without stats")

        combined_proc_inst = self.ml_model_inst.config_inst.get_process(self.process)
        _, sub_id_proc = get_proc_mask(self._events, self.process, self.ml_model_inst.config_inst)
        num_events = np.sum(
            [self.stats[self.process][self.num_event_per_process][str(id)] for id in sub_id_proc],
        )
        # if not self.skip_mask:
        #     num_events = np.sum(
        #         [self.stats[self.process]["num_events_pos_weights_per_process"][str(id)] for id in sub_id_proc],
        #     )
        # else:
        #     num_events = np.sum([self.stats[self.process]["num_events_per_process"][str(id)] for id in sub_id_proc])
        targeted_sum_of_weights_per_process = (
            num_events / len(combined_proc_inst.x.ml_config.sub_processes)
        )
        equal_train_weights = ak.full_like(self.weights, 1.)
        sub_class_factors = {}

        for proc in combined_proc_inst.x.ml_config.sub_processes:
            proc_mask, sub_id = get_proc_mask(self._events, proc, self.ml_model_inst.config_inst)
            sum_pos_weights_per_sub_proc = 0.
            sum_pos_weights_per_proc = self.stats[self.process]["sum_pos_weights_per_process"]

            for id in sub_id:
                id = str(id)
                if id in self.stats[self.process]["num_events_per_process"]:
                    sum_pos_weights_per_sub_proc += sum_pos_weights_per_proc[id]

            if sum_pos_weights_per_sub_proc == 0:
                norm_const_per_proc = 1.
                logger.info(
                    f"No weight sum found in stats for sub process {proc}."
                    f"Normalization constant set to 1 but results are probably not correct.")
            else:
                norm_const_per_proc = targeted_sum_of_weights_per_process / sum_pos_weights_per_sub_proc
                logger.info(f"Normalizing constant for {proc} is {norm_const_per_proc}")

            sub_class_factors[proc] = norm_const_per_proc
            equal_train_weights = np.where(proc_mask, self.weights * norm_const_per_proc, equal_train_weights)

        return equal_train_weights

    @property
    def train_weights(self) -> np.ndarray:
        """
        Weighting according to the parameters set in the ML model config
        """
        if hasattr(self, "_train_weights"):
            return self._train_weights

        if not self.stats:
            raise Exception("cannot determine train weights without stats")

        # TODO: hier muss np.float gemacht werden
        proc = self.process
        proc_inst = self.ml_model_inst.config_inst.get_process(proc)
        if proc_inst.x("ml_config", None) and proc_inst.x.ml_config.weighting == "equal":
            train_weights = self.get_equal_train_weights()
        else:
            train_weights = self.get_xsec_train_weights()

        self._train_weights = ak.to_numpy(train_weights).astype(np.float32)

        return self._train_weights

    @property
    def equal_weights(self) -> np.ndarray:
        """
        Weighting such that each process has roughly the same sum of weights
        """
        if hasattr(self, "_validation_weights"):
            return self._validation_weights

        if not self.stats:
            raise Exception("cannot determine val weights without stats")

        # TODO: per process pls [done] and now please tidy up
        processes = self.ml_model_inst.processes
        num_events_per_process = {}
        for proc in processes:
            id_list = list(self.stats[proc]["num_events_per_process"].keys())
            proc_inst = self.ml_model_inst.config_inst.get_process(proc)
            sub_id = [
                p_inst.id
                for p_inst, _, _ in proc_inst.walk_processes(include_self=True)
                if str(p_inst.id) in id_list
            ]
            if proc == self.process:
                sum_abs_weights = np.sum([
                    self.stats[self.process]["sum_abs_weights_per_process"][str(id)] for id in sub_id
                ])
            num_events_per_proc = np.sum([self.stats[proc]["num_events_per_process"][str(id)] for id in sub_id])
            num_events_per_process[proc] = num_events_per_proc

        validation_weights = self.weights / sum_abs_weights * max(num_events_per_process.values())
        self._validation_weights = ak.to_numpy(validation_weights).astype(np.float32)

        return self._validation_weights

    @property
    def labels(self) -> np.ndarray:
        raise Exception(
            "This should not be used anymore since we now create the labels during training/evaluation"
            "to allow sharing these outputs between ML models with different sets of processes.",
        )
        if hasattr(self, "_labels"):
            return self._labels

        if not self.process_inst.has_aux("ml_id"):
            logger.warning(
                f"Process {self.process} does not have an ml_id. Label will be set to -1.",
            )
            self._labels = np.ones(self.n_events) * -1
            return self._labels
        elif self.process_inst.x.ml_id not in range(len(self.ml_model_inst.processes)):
            raise Exception(
                f"ml_id {self.process_inst.x.ml_id} of process {self.process} not in range of processes "
                f"{self.ml_model_inst.processes}. Cannot create target array.",
            )

        self._labels = np.ones(self.n_events) * self.process_inst.x.ml_id
        return self._labels

    @property
    def target(self) -> np.ndarray:
        raise Exception(
            "This should not be used anymore since we now create the labels during training/evaluation"
            "to allow sharing these outputs between ML models with different sets of processes.",
        )
        if hasattr(self, "_target"):
            return self._target

        self._target = np.zeros((self.n_events, len(self.ml_model_inst.processes))).astype(np.float32)

        if not self.process_inst.has_aux("ml_id"):
            logger.warning(
                f"Process {self.process} does not have an ml_id. Target will be set to 0 for all classes.",
            )
            return self._target
        elif self.process_inst.x.ml_id not in range(len(self.ml_model_inst.processes)):
            raise Exception(
                f"ml_id {self.process_inst.x.ml_id} of process {self.process} not in range of processes "
                f"{self.ml_model_inst.processes}. Cannot create target array.",
            )

        self._target[:, self.process_inst.x.ml_id] = 1
        return self._target

    @property
    def get_data_split(self) -> tuple[int, int]:
        """
        Get the data split for training, validation and testing.

        :param data: The data to be split.
        :return: The end indices for the training and validation data.
        """
        if hasattr(self, "_train_end") and hasattr(self, "_val_end"):
            return self._train_end, self._val_end

        data_split = np.array(self.ml_model_inst.train_val_test_split)
        data_split = data_split / np.sum(data_split)

        self._train_end = int(data_split[0] * self.n_events)
        self._val_end = int((data_split[0] + data_split[1]) * self.n_events)

        return self._train_end, self._val_end

    def load_split_data(self, data: np.array | str) -> tuple[np.ndarray]:
        """
        Function to split data into training, validation, and test sets.

        :param data: The data to be split. If a string is provided, it is treated as an attribute name.
        :return: The training, validation, and test data.
        """
        if isinstance(data, str):
            data = getattr(self, data)
        train_end, val_end = self.get_data_split

        if self.shuffle:
            data = data[self.shuffle_indices]

        return data[:train_end], data[train_end:val_end], data[val_end:]


class MLProcessData:
    """
    Helper class to conveniently load ML training data from the MLPreTraining task outputs.

    Data is merged for all folds except the evaluation_fold.

    Implements the following parameters of the ml_model_inst:
    - negative_weights: A string representing the handling of negative weights.
    """

    shuffle = False

    input_arrays: tuple = ("features", "weights", "train_weights", "equal_weights", "target", "labels")
    evaluation_arrays: tuple = ("prediction",)

    def __init__(
        self,
        ml_model_inst: MLModel,
        inputs,
        data_split: str,
        processes: str,
        evaluation_fold: int,
        fold_modus: str = "all_except_evaluation_fold",
    ):
        self._ml_model_inst = ml_model_inst

        self._input = inputs
        self._data_split = data_split
        self._processes = law.util.make_list(processes)
        self._evaluation_fold = evaluation_fold

        assert fold_modus in ("all_except_evaluation_fold", "evaluation_only", "all")
        self._fold_modus = fold_modus

        # initialize input features
        self.input_features

    def __del__(self):
        """
        Destructor for the MLDatasetLoader class.

        This method is called when the object is about to be destroyed.
        It deletes the attributes that are numpy arrays to free up memory.
        """
        for attr in ("features", "weights", "train_weights", "equal_weights", "target", "labels"):
            if hasattr(self, f"_{attr}"):
                delattr(self, f"_{attr}")

        del self

    def __repr__(self):
        return f"{self.__class__.__name__}({self._ml_model_inst.cls_name}, {self._data_split}, {self._processes})"

    @property
    def process_insts(self) -> list[od.process]:
        return [self._ml_model_inst.config_inst.get_process(proc) for proc in self._processes]

    @property
    def shuffle_indices(self) -> np.ndarray:
        if hasattr(self, "_shuffle_indices"):
            return self._shuffle_indices

        self._shuffle_indices = np.random.permutation(self.n_events)
        return self._shuffle_indices

    @property
    def input_features(self) -> tuple[str]:
        if hasattr(self, "_input_features"):
            return self._input_features

        # load input features for all folds and check consistency between them and with the ml_model_inst
        for process in self._processes:
            for i in range(self._ml_model_inst.folds):
                self._input_features = self._input["input_features"][process][i].load(formatter="pickle")
                input_features_sanity_checks(self._ml_model_inst, self._input_features)

        return self._input_features

    @property
    def n_events(self) -> int:
        if hasattr(self, "_n_events"):
            return self._n_events

        # NOTE: this requires us to load labels. Might not be the optimal choice
        self._n_events = len(self.labels)
        return self._n_events

    @property
    def folds(self) -> tuple[int]:
        """ Property to set the folds for which to merge the data """
        if hasattr(self, "_folds"):
            return self._folds

        if self._fold_modus == "all_except_evaluation_fold":
            self._folds = list(range(self._ml_model_inst.folds))
            self._folds.remove(self._evaluation_fold)
        elif self._fold_modus == "evaluation_only":
            self._folds = [self._evaluation_fold]
        elif self._fold_modus == "all":
            self._folds = list(range(self._ml_model_inst.folds))
        else:
            raise Exception(f"unknown fold modus {self._fold_modus} for MLProcessData")
        return self._folds

    @timeit
    def load_all(self):
        """
        Convenience function to load all data into memory.
        """
        logger.info(f"Loading all data for processes {self._processes} in {self._data_split} set in memory.")
        self.features
        self.weights
        self.train_weights
        self.equal_weights
        self.target
        self.labels
        # do not load prediction because it can only be loaded after training
        # self.prediction

    def load_file(self, data_str, data_split, process, fold):
        """
        Load a file from the input dictionary.
        """
        return self._input[data_str][data_split][process][fold].load(formatter="numpy")

    def load_labels(self, data_split, process, fold):
        """
        Load the labels for a given process and fold.
        """
        proc_inst = self._ml_model_inst.config_inst.get_process(process)
        if not proc_inst.has_aux("ml_id"):
            logger.warning(
                f"Process {process} does not have an ml_id. Label will be set to -1.",
            )
            ml_id = -1
        else:
            ml_id = proc_inst.x.ml_id

        # load any column to get the array length
        weights = self.load_file("weights", data_split, process, fold)

        labels = np.ones(len(weights), dtype=np.int32) * ml_id
        return labels

    def load_data(self, data_str: str) -> np.ndarray:
        """
        Load data from the input dictionary. Options for data_str are "features", "weights", "train_weights",
        "equal_weights", "labels", and "prediction".
        When the data is loaded, it is concatenated over all processes and folds.
        When the *shuffle* attribute is set to True, the data is shuffled using the *shuffle_indices* attribute.
        """
        if data_str not in ("features", "weights", "train_weights", "equal_weights", "labels", "prediction"):
            logger.warning(f"Unknown data string {data_str} for MLProcessData.")
        data = []
        for process in self._processes:
            for fold in self.folds:
                if data_str == "labels":
                    fold_data = self.load_labels(self._data_split, process, fold)
                else:
                    fold_data = self.load_file(data_str, self._data_split, process, fold)
                if np.any(~np.isfinite(fold_data)):
                    raise Exception(f"Found non-finite values in {data_str} for {process} in fold {fold}.")
                data.append(fold_data)

        data = np.concatenate(data)
        if self.shuffle:
            data = data[self.shuffle_indices]
        return data

    @property
    def features(self) -> np.ndarray:
        if hasattr(self, "_features"):
            return self._features

        self._features = self.load_data("features")
        return self._features

    @property
    def weights(self) -> np.ndarray:
        if hasattr(self, "_weights"):
            return self._weights

        self._weights = self.load_data("weights")
        return self._weights

    @property
    def m_negative_weights(self) -> np.ndarray:
        if hasattr(self, "_m_negative_weights"):
            return self._m_negative_weights

        # if not already done, run the *train_weights* method that also initializes the m_negative_weights
        self.train_weights
        return self._m_negative_weights

    @property
    def train_weights(self) -> np.ndarray:
        if hasattr(self, "_train_weights"):
            return self._train_weights

        train_weights = self.load_data("train_weights")
        self._m_negative_weights = (train_weights < 0)

        # handling of negative weights based on the ml_model_inst.negative_weights parameter
        if self._ml_model_inst.negative_weights == "ignore":
            train_weights[self._m_negative_weights] = 0
        elif self._ml_model_inst.negative_weights == "abs":
            train_weights = np.abs(train_weights)
        elif self._ml_model_inst.negative_weights == "handle":
            train_weights[self._m_negative_weights] = (
                np.abs(train_weights[self._m_negative_weights]) / (len(self._ml_model_inst.processes) - 1)
            )
        elif self._ml_model_inst.negative_weights == "nothing":
            train_weights = train_weights

        self._train_weights = train_weights
        return self._train_weights

    @property
    def equal_weights(self) -> np.ndarray:
        if hasattr(self, "_equal_weights"):
            return self._equal_weights

        self._equal_weights = self.load_data("equal_weights")
        return self._equal_weights

    @property
    def target(self) -> np.ndarray:
        if hasattr(self, "_target"):
            return self._target

        # use the labels to create the target array
        labels = self.labels
        target = np.eye(len(self._ml_model_inst.processes))[labels]

        # handling of negative weights based on the ml_model_inst.negative_weights parameter
        if self._ml_model_inst.negative_weights == "handle":
            target[self.m_negative_weights] = 1 - target[self.m_negative_weights]

        # NOTE: I think here the targets are somehow 64floats... Maybe check that
        self._target = target
        return self._target

    @property
    def labels(self) -> np.ndarray:
        if hasattr(self, "_labels"):
            return self._labels

        self._labels = self.load_data("labels")
        return self._labels

    @property
    def prediction(self) -> np.ndarray:
        if hasattr(self, "_prediction"):
            return self._prediction

        if "prediction" in self._input.keys():
            # load prediction if possible
            self._prediction = self.load_data("prediction")
        else:
            # calcluate prediction if needed
            if not hasattr(self._ml_model_inst, "best_model"):
                # if not hasattr(self._ml_model_inst, "trained_model"):
                raise Exception("No trained model found in the MLModel instance. Cannot calculate prediction.")
            # self._prediction = predict_numpy_on_batch(self._ml_model_inst.trained_model, self.features)
            self._prediction = predict_numpy_on_batch(self._ml_model_inst.best_model, self.features)

        return self._prediction  # TODO ML best model<|MERGE_RESOLUTION|>--- conflicted
+++ resolved
@@ -123,17 +123,11 @@
 
         proc_mask, _ = get_proc_mask(events, process, ml_model_inst.config_inst)
         self._stats = stats
-<<<<<<< HEAD
-        # __import__("IPython").embed()
-        # del_sub_proc_stats(process, sub_id)
         if not skip_mask:
             self._events = events[proc_mask]
             self._events = events[events.event_weight >= 0.0]
         else:
             self._events = events
-=======
-        self._events = events[proc_mask]
->>>>>>> 53caa18c
 
     def __repr__(self):
         return f"{self.__class__.__name__}({self.ml_model_inst.cls_name}, {self.process})"
