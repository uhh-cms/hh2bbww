--- conflicted
+++ resolved
@@ -112,13 +112,9 @@
         "backup", "checkpoint", "reduce_lr",
         # "early_stopping",
     }
-<<<<<<< HEAD
-    remove_backup = True 
-=======
     remove_backup = True
     reduce_lr_factor = 0.8
     reduce_lr_patience = 3
->>>>>>> 6b890691
     epochs = 200
     batchsize = 2 ** 12
 
@@ -180,13 +176,8 @@
             ),
             "reduce_lr": tf.keras.callbacks.ReduceLROnPlateau(
                 monitor="val_loss",
-<<<<<<< HEAD
-                factor=0.7,
-                patience=max(5, min(10, int(self.epochs / 20))),
-=======
                 factor=self.reduce_lr_factor,
                 patience=self.reduce_lr_patience,
->>>>>>> 6b890691
                 verbose=1,
                 mode="auto",
                 min_delta=0,
