# coding: utf-8

"""
Selection modules for HH -> bbWW(lnulnu).
"""

from importlib import import_module
from functools import partial

from collections import defaultdict

import law

from cmsdb.constants import m_z

from columnflow.util import maybe_import, DotDict
from columnflow.columnar_util import set_ak_column, EMPTY_FLOAT
from columnflow.selection import Selector, SelectionResult, selector

from hbw.selection.common import masked_sorted_indices, pre_selection, post_selection, configure_selector
from hbw.selection.lepton import lepton_definition
from hbw.selection.jet import jet_selection, dl_boosted_jet_selection, vbf_jet_selection
from hbw.selection.trigger import hbw_trigger_selection
from hbw.production.weights import event_weights_to_normalize

np = maybe_import("numpy")
ak = maybe_import("awkward")

# helper functions
set_ak_bool = partial(set_ak_column, value_type=np.bool_)
logger = law.logger.get_logger(__name__)


@selector(
    uses={lepton_definition, "Electron.charge", "Muon.charge"},
    produces={lepton_definition},
)
def dl_lepton_selection(
    self: Selector,
    events: ak.Array,
    stats: defaultdict,
    **kwargs,
) -> tuple[ak.Array, SelectionResult]:
    """
    Lepton Selector for the DL channel. Produces:

    Steps:
    - TripleLeptonVeto
    - Lep_mm, Lep_ee, Lep_emu, Lep_mue
    - Dilepton (logical or of the previous 4)

    Objects:
    - Electron (fakeable Electron + pt > 15)
    - Muon (fakeable Muon + pt > 15)
    """
    # load default lepton definition

    events, lepton_results = self[lepton_definition](events, stats, **kwargs)

    # number of electrons
    lepton_results.steps["nRecoElectron2"] = ak.num(events.Electron) >= 2
    lepton_results.steps["nLooseElectron2"] = events.cutflow.n_loose_electron >= 2
    lepton_results.steps["nFakeableElectron2"] = events.cutflow.n_fakeable_electron >= 2
    lepton_results.steps["nTightElectron2"] = events.cutflow.n_tight_electron >= 2

    # number of muons
    lepton_results.steps["nRecoMuon2"] = ak.num(events.Muon) >= 2
    lepton_results.steps["nLooseMuon2"] = events.cutflow.n_loose_muon >= 2
    lepton_results.steps["nFakeableMuon2"] = events.cutflow.n_fakeable_muon >= 2
    lepton_results.steps["nTightMuon2"] = events.cutflow.n_tight_muon >= 2

    lepton_results.steps["TripleLooseLeptonVeto"] = (
        events.cutflow.n_loose_electron + events.cutflow.n_loose_muon
    ) <= 2
    lepton_results.steps["TripleFakeableLeptonVeto"] = (
        events.cutflow.n_fakeable_electron + events.cutflow.n_fakeable_muon
    ) <= 2
    lepton_results.steps["TripleTightLeptonVeto"] = (
        events.cutflow.n_tight_electron + events.cutflow.n_tight_muon
    ) <= 2

    # select events
    mu_mask_fakeable = lepton_results.x.mu_mask_fakeable
    e_mask_fakeable = lepton_results.x.e_mask_fakeable

    # NOTE: leading lepton pt could be reduced to trigger threshold + 1
    leading_mu_mask = (mu_mask_fakeable) & (events.Muon.pt > self.mu_pt)
    leading_e_mask = (e_mask_fakeable) & (events.Electron.pt > self.ele_pt)

    # NOTE: we might need pt > 15 for lepton SFs. Needs to be checked in Run 3.
    subleading_mu_mask = (mu_mask_fakeable) & (events.Muon.pt > self.mu2_pt)
    subleading_e_mask = (e_mask_fakeable) & (events.Electron.pt > self.ele2_pt)

    # For further analysis after Reduction, we consider all tight leptons with pt > 15 GeV
    lepton_results.objects["Electron"]["Electron"] = masked_sorted_indices(subleading_e_mask, events.Electron.pt)
    lepton_results.objects["Muon"]["Muon"] = masked_sorted_indices(subleading_mu_mask, events.Muon.pt)

    electron = events.Electron[subleading_e_mask]
    muon = events.Muon[subleading_mu_mask]

    # Create a temporary lepton collection
    lepton = ak.concatenate(
        [
            electron * 1,
            muon * 1,
        ],
        axis=1,
    )
    lepton = lepton_results.aux["lepton"] = lepton[ak.argsort(lepton.pt, axis=-1, ascending=False)]

    lepton_results.steps["TripleLeptonVeto"] = ak.num(lepton, axis=1) <= 2
    lepton_results.steps["Charge"] = ak.sum(electron.charge, axis=1) + ak.sum(muon.charge, axis=1) == 0

    dilepton = ak.pad_none(lepton, 2)
    dilepton = dilepton[:, 0] + dilepton[:, 1]
    events = set_ak_column(
        events,
        "mll",
        ak.fill_none(ak.nan_to_none(dilepton.mass), EMPTY_FLOAT),
        value_type=np.float32,
    )
    lepton_results.steps["DiLeptonMass81"] = ak.fill_none(dilepton.mass <= m_z.nominal - 10, False)
    # lepton channel masks
    lepton_results.steps["Lep_mm"] = mm_mask = (
        lepton_results.steps.ll_lowmass_veto &
        (ak.sum(leading_mu_mask, axis=1) >= 1) &
        (ak.sum(subleading_mu_mask, axis=1) >= 2)
    )
    lepton_results.steps["Lep_ee"] = ee_mask = (
        lepton_results.steps.ll_lowmass_veto &
        (ak.sum(leading_e_mask, axis=1) >= 1) &
        (ak.sum(subleading_e_mask, axis=1) >= 2)
    )
    lepton_results.steps["Lep_emu"] = emu_mask = (
        lepton_results.steps.ll_lowmass_veto &
        (ak.sum(leading_e_mask, axis=1) >= 1) &
        (ak.sum(subleading_mu_mask, axis=1) >= 1)
    )
    lepton_results.steps["Lep_mue"] = mue_mask = (
        lepton_results.steps.ll_lowmass_veto &
        (ak.sum(leading_mu_mask, axis=1) >= 1) &
        (ak.sum(subleading_e_mask, axis=1) >= 1)
    )
    lepton_results.steps["Lep_mixed"] = (emu_mask | mue_mask)

    lepton_results.steps["Dilepton"] = (mm_mask | ee_mask | emu_mask | mue_mask)

    # define (but not apply) steps on how to separate between Fake Region and Signal Region
    lepton_results.steps["Fake"] = (
        lepton_results.steps.Dilepton &
        (ak.sum(electron.is_tight, axis=1) + ak.sum(muon.is_tight, axis=1) <= 1)
    )
    lepton_results.steps["SR"] = (
        lepton_results.steps.Dilepton &
        (ak.sum(electron.is_tight, axis=1) + ak.sum(muon.is_tight, axis=1) == 2)
    )

    return events, lepton_results


@dl_lepton_selection.init
def dl_lepton_selection_init(self: Selector) -> None:
    # configuration of defaults
    self.mu_pt = self.config_inst.x("mu_pt", 25)
    self.ele_pt = self.config_inst.x("ele_pt", 25)
    self.mu2_pt = self.config_inst.x("mu2_pt", 15)
    self.ele2_pt = self.config_inst.x("ele2_pt", 15)

    # update selector steps labels
    self.config_inst.x.selector_step_labels = self.config_inst.x("selector_step_labels", {})
    self.config_inst.x.selector_step_labels.update({
        "TripleLooseLeptonVeto": r"$N_{lepton}^{loose} \leq 2$",
        "TripleFakeableLeptonVeto": r"$N_{lepton}^{fakeable} \leq 2$",
        "TripleTightLeptonVeto": r"$N_{lepton}^{tight} \leq 2$",
        "Charge": r"$\sum q_{\ell} = 0$",
        "Dilepton": r"$N_{lepton} = 2$",
        "DiLeptonMass81": r"$m_{\ell\ell} < 81$",
        "Lep_mm": r"$N_{\mu} = 2$ and $N_{e} = 0$",
        "Lep_ee": r"$N_{\mu} = 0$ and $N_{e} = 2$",
        "Lep_emu": r"Leading e, subleading $\mu$",
        "Lep_mue": r"Leading $\mu$, subleading e",
        "Fake": r"$N_{lepton}^{tight} \leq 1$",
        "SR": r"$N_{lepton}^{tight} = 2$",
        "TriggerAndLep": "Trigger+Lep",
    })

    self.produces.add("mll")

    return


from hbw.util import timeit


@selector(
    produces={"steps.*"},
    exposed=True,
    # configurable attributes
    # object selection requirements
    mu_pt=None,
    ele_pt=None,
    mu2_pt=None,
    ele2_pt=None,
    jet_pt=None,
    # function to configure the self.config_inst.x.triggers aux data
    trigger_config_func=lambda self: getattr(import_module("hbw.config.trigger"), "add_triggers")(self.config_inst),
    # jet selection requirements
    n_jet=None,
    n_btag=None,
<<<<<<< HEAD
    version=law.config.get_expanded("analysis", "dl1_version", 33),
=======
    version=law.config.get_expanded("analysis", "dl1_version", 0),
>>>>>>> e965a1c6
)
@timeit
def dl1(
    self: Selector,
    events: ak.Array,
    stats: defaultdict,
    hists: DotDict,
    **kwargs,
) -> tuple[ak.Array, SelectionResult]:
    # prepare events
    events, results = self[pre_selection](events, stats, **kwargs)

    # lepton selection
    events, lepton_results = self[dl_lepton_selection](events, stats, **kwargs)
    results += lepton_results

    # trigger selection
    # events, trigger_results = self[hbw_trigger_selection](events, lepton_results, stats, **kwargs)
    # results += trigger_results

    # jet selection
    events, jet_results = self[jet_selection](events, lepton_results, stats, **kwargs)
    results += jet_results

    # boosted selection
    events, boosted_results = self[dl_boosted_jet_selection](events, lepton_results, jet_results, stats, **kwargs)
    results += boosted_results

    # vbf_jet selection
    events, vbf_jet_results = self[vbf_jet_selection](events, results, stats, **kwargs)
    results += vbf_jet_results

    # NOTE: the bjet step can be customized only for the resolved selection as of now
    jet_step = results.steps[f"nJet{self.n_jet}"] if self.n_jet != 0 else True
    bjet_step = results.steps[f"nBjet{self.n_btag}"] if self.n_btag != 0 else True

    results.steps["Resolved"] = (jet_step & bjet_step)
    results.steps["ResolvedOrBoosted"] = (
        ((jet_step & bjet_step) | results.steps.HbbJet)
    )

<<<<<<< HEAD
    # selection steps for triggerscalefactors, WARNING: only use on sort of primary dataset to avoid double counting
    results.steps["no_trigger"] = (
        results.steps.cleanup &
        (jet_step | results.steps.HbbJet_no_bjet) &
        ((jet_step & bjet_step) | results.steps.HbbJet) &
        results.steps.ll_lowmass_veto &
        results.steps.TripleLooseLeptonVeto &
        results.steps.Charge &
        results.steps.Dilepton &
        results.steps.SR
    )
    # selectionsteps to to show bad alpha values (open phase space to lower trigger efficiency)
    results.steps["no_trigger_no_lep"] = (
        results.steps.cleanup &
        (jet_step | results.steps.HbbJet_no_bjet) &
        ((jet_step & bjet_step) | results.steps.HbbJet) &
        results.steps.ll_lowmass_veto &
        results.steps.Dilepton
    )

    # combined event selection after all steps except b-jet selection
    results.steps["all_but_bjet"] = (
        results.steps.cleanup &
        # results.steps.data_double_counting &
        (jet_step | results.steps.HbbJet_no_bjet) &
=======
    results.steps["all_but_trigger_and_bjet"] = (
        results.steps.cleanup &
        jet_step &
>>>>>>> e965a1c6
        results.steps.ll_lowmass_veto &
        results.steps.TripleLeptonVeto &
        results.steps.Charge &
        results.steps.Dilepton &
<<<<<<< HEAD
        results.steps.SR  # &  # exactly 2 tight leptons
        # results.steps.Trigger &
        # results.steps.TriggerAndLep
=======
        results.steps.SR  # exactly 2 tight leptons
    )
    # combined event selection after all steps except b-jet selection
    results.steps["all_but_bjet"] = (
        results.steps.all_but_trigger_and_bjet &
        results.steps.data_double_counting &
        results.steps.Trigger &
        results.steps.TriggerAndLep
>>>>>>> e965a1c6
    )
    # combined event selection after all steps except trigger
    results.steps["all_but_trigger"] = (
        results.steps.all_but_trigger_and_bjet &
        bjet_step
    )

    # combined event selection after all steps
    results.steps["all"] = results.event = (
        results.steps.all_but_bjet &
        bjet_step
    )
    results.steps["all_or_boosted"] = (
        results.steps.all_but_bjet &
        ((jet_step & bjet_step) | results.steps.HbbJet)
    )
    results.steps["all_SR"] = results.event & results.steps.SR
    results.steps["all_Fake"] = results.event & results.steps.Fake

    # build categories
    events, results = self[post_selection](events, results, stats, hists, **kwargs)

    # keep various steps for last-minute selection changes for data/MC debugging
    keep_steps = (
        "all", "all_but_trigger", "all_but_bjet", "all_but_trigger_and_bjet",
        "Trigger", "TriggerAndLep", "data_double_counting",
        "TripleLooseLeptonVeto", "TripleTightLeptonVeto",
        "VetoTau",
    )
    for step in keep_steps:
        events = set_ak_bool(events, f"steps.{step}", results.steps[step])

    return events, results


@dl1.init
def dl1_init(self: Selector) -> None:
    # defaults
    if self.n_jet is None:
        self.n_jet = 1
    if self.n_btag is None:
        self.n_btag = 1

    # configuration of selection parameters
    # apparently, this init only runs after the used selectors, but we can run this init first
    # by only adding the used selectors in the init
    logger.debug("adding selector tag")
    self.config_inst.add_tag("selector_init")
    configure_selector(self)

    # NOTE: since we add these uses so late, init's of these Producers will not run
    # e.g. during Plotting tasks
    self.uses = {
        pre_selection,
        vbf_jet_selection, dl_boosted_jet_selection,
        jet_selection, dl_lepton_selection,
        # hbw_trigger_selection,
        post_selection,
    }
    self.produces |= {
        pre_selection,
        vbf_jet_selection, dl_boosted_jet_selection,
        jet_selection, dl_lepton_selection,
        # hbw_trigger_selection,
        post_selection,
    }

    # define mapping from selector step to labels used in cutflow plots
    self.config_inst.x.selector_step_labels = self.config_inst.x("selector_step_labels", {})
    self.config_inst.x.selector_step_labels.update({
        "Resolved": r"$N_{jets}^{AK4} \geq 1$ and $N_{jets}^{BTag} \geq 1$",
        "ResolvedOrBoosted": (
            r"($N_{jets}^{AK4} \geq 3$ and $N_{jets}^{BTag} \geq 1$) "
            r"or $N_{H \rightarrow bb}^{AK8} \geq 1$"
        ),
    })

    # NOTE: the init's of the following Producers will not run if this is not a DatasetTask
    if not getattr(self, "dataset_inst", None) or self.dataset_inst.is_data:
        return

    self.uses.add(event_weights_to_normalize)
    self.produces.add(event_weights_to_normalize)


dl1_no_btag = dl1.derive("dl1_no_btag", cls_dict={"n_btag": 0})
test_dl = dl1.derive("test_dl")
<<<<<<< HEAD
dl1_test = dl1.derive("dl1_test", cls_dict={"version": 3})
dl1_no_trigger = dl1.derive("dl1_no_trigger", cls_dict={"version": 33})  # 12 has wrong reduction
dl1_no_trig_low_lep = dl1.derive("dl1_no_trig_low_lep", cls_dict={
    "version": 2,
    "mu_pt": 15.,
    "ele_pt": 15.,
    "mu2_pt": 15.,
    "ele2_pt": 15.,
})
=======


def single_lepton_trigger_config_func(self: Selector) -> ak.Array:
    sl_triggers = [
        "HLT_IsoMu24",
        "HLT_Ele30_WPTight_Gsf",
    ]
    triggers = self.config_inst.x.triggers
    for trig_name in list(triggers.names()):
        if trig_name not in sl_triggers:
            triggers.remove(trig_name)
    # check that all sl_triggers are still there
    for trig in sl_triggers:
        if trig not in triggers:
            raise ValueError(f"Trigger {trig} not found in {self.config_inst.x.triggers}")


dl1_sl_triggers = dl1.derive(
    "dl1_sl_triggers",
    cls_dict={
        "trigger_config_func": single_lepton_trigger_config_func,
        "mu_pt": 25.,
        "ele_pt": 31.,
        "mu2_pt": 15.,
        "ele2_pt": 15.,
    },
)


dl1_mu18 = dl1.derive(
    "dl1_mu18",
    cls_dict={
        "mu_pt": 18.,
        "ele_pt": 25.,
        "mu2_pt": 15.,
        "ele2_pt": 15.,
    },
)
>>>>>>> e965a1c6
<|MERGE_RESOLUTION|>--- conflicted
+++ resolved
@@ -207,11 +207,7 @@
     # jet selection requirements
     n_jet=None,
     n_btag=None,
-<<<<<<< HEAD
     version=law.config.get_expanded("analysis", "dl1_version", 33),
-=======
-    version=law.config.get_expanded("analysis", "dl1_version", 0),
->>>>>>> e965a1c6
 )
 @timeit
 def dl1(
@@ -253,7 +249,6 @@
         ((jet_step & bjet_step) | results.steps.HbbJet)
     )
 
-<<<<<<< HEAD
     # selection steps for triggerscalefactors, WARNING: only use on sort of primary dataset to avoid double counting
     results.steps["no_trigger"] = (
         results.steps.cleanup &
@@ -274,25 +269,13 @@
         results.steps.Dilepton
     )
 
-    # combined event selection after all steps except b-jet selection
-    results.steps["all_but_bjet"] = (
-        results.steps.cleanup &
-        # results.steps.data_double_counting &
-        (jet_step | results.steps.HbbJet_no_bjet) &
-=======
     results.steps["all_but_trigger_and_bjet"] = (
         results.steps.cleanup &
         jet_step &
->>>>>>> e965a1c6
         results.steps.ll_lowmass_veto &
         results.steps.TripleLeptonVeto &
         results.steps.Charge &
         results.steps.Dilepton &
-<<<<<<< HEAD
-        results.steps.SR  # &  # exactly 2 tight leptons
-        # results.steps.Trigger &
-        # results.steps.TriggerAndLep
-=======
         results.steps.SR  # exactly 2 tight leptons
     )
     # combined event selection after all steps except b-jet selection
@@ -301,7 +284,6 @@
         results.steps.data_double_counting &
         results.steps.Trigger &
         results.steps.TriggerAndLep
->>>>>>> e965a1c6
     )
     # combined event selection after all steps except trigger
     results.steps["all_but_trigger"] = (
@@ -389,17 +371,6 @@
 
 dl1_no_btag = dl1.derive("dl1_no_btag", cls_dict={"n_btag": 0})
 test_dl = dl1.derive("test_dl")
-<<<<<<< HEAD
-dl1_test = dl1.derive("dl1_test", cls_dict={"version": 3})
-dl1_no_trigger = dl1.derive("dl1_no_trigger", cls_dict={"version": 33})  # 12 has wrong reduction
-dl1_no_trig_low_lep = dl1.derive("dl1_no_trig_low_lep", cls_dict={
-    "version": 2,
-    "mu_pt": 15.,
-    "ele_pt": 15.,
-    "mu2_pt": 15.,
-    "ele2_pt": 15.,
-})
-=======
 
 
 def single_lepton_trigger_config_func(self: Selector) -> ak.Array:
@@ -438,4 +409,12 @@
         "ele2_pt": 15.,
     },
 )
->>>>>>> e965a1c6
+dl1_test = dl1.derive("dl1_test", cls_dict={"version": 3})
+dl1_no_trigger = dl1.derive("dl1_no_trigger", cls_dict={"version": 33})  # 12 has wrong reduction
+dl1_no_trig_low_lep = dl1.derive("dl1_no_trig_low_lep", cls_dict={
+    "version": 2,
+    "mu_pt": 15.,
+    "ele_pt": 15.,
+    "mu2_pt": 15.,
+    "ele2_pt": 15.,
+})