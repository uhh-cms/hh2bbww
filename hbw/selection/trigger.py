--- conflicted
+++ resolved
@@ -49,11 +49,7 @@
 
     NOTE: to use this selector, the *triggers* auxiliary must be set in the config.
     """
-<<<<<<< HEAD
-    trigger_ids = ak.Array([[0]] * len(events))
-=======
     trigger_ids = ak.singletons(ak.zeros_like(events.run, dtype=np.int64))
->>>>>>> c93ea614
 
     trigger_data = ak.Array({
         "any_fired": ak.zeros_like(events.run, dtype=np.bool_),
@@ -111,10 +107,7 @@
 
         # check if an unprescaled L1 seed has fired as well
         l1_seeds_fired = ak_any([events.L1[l1_seed] for l1_seed in trigger.x.L1_seeds])
-<<<<<<< HEAD
-=======
-
->>>>>>> c93ea614
+
         fired_and_all_legs_match_and_l1_fired = fired_and_all_legs_match & l1_seeds_fired
 
         # store all intermediate results for subsequent selectors
