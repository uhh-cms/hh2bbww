# coding: utf-8

"""
Selection methods defining categories based on selection step results.
"""

from columnflow.util import maybe_import
from columnflow.categorization import Categorizer, categorizer
from columnflow.selection import SelectionResult

np = maybe_import("numpy")
ak = maybe_import("awkward")


@categorizer(uses={"event"}, call_force=True)
def catid_selection_incl(self: Categorizer, events: ak.Array, **kwargs) -> tuple[ak.Array, ak.Array]:
    mask = ak.ones_like(events.event) > 0
    return events, mask

#
# Categorizer called as part of cf.SelectEvents
#


# SL
@categorizer(uses={"event"}, call_force=True)
def catid_selection_1e(
    self: Categorizer, events: ak.Array, results: SelectionResult, **kwargs,
) -> tuple[ak.Array, ak.Array]:
    mask = (ak.num(results.objects.Electron.Electron, axis=-1) == 1) & (ak.num(results.objects.Muon.Muon, axis=-1) == 0)
    return events, mask


@categorizer(uses={"event"}, call_force=True)
def catid_selection_1mu(
    self: Categorizer, events: ak.Array, results: SelectionResult, **kwargs,
) -> tuple[ak.Array, ak.Array]:
    mask = (ak.num(results.objects.Electron.Electron, axis=-1) == 0) & (ak.num(results.objects.Muon.Muon, axis=-1) == 1)
    return events, mask


# DL
@categorizer(uses={"event"}, call_force=True)
def catid_selection_2e(
    self: Categorizer, events: ak.Array, results: SelectionResult, **kwargs,
) -> tuple[ak.Array, ak.Array]:
    mask = (ak.num(results.objects.Electron.Electron, axis=-1) == 2) & (ak.num(results.objects.Muon.Muon, axis=-1) == 0)
    return events, mask


@categorizer(uses={"event"}, call_force=True)
def catid_selection_2mu(
    self: Categorizer, events: ak.Array, results: SelectionResult, **kwargs,
) -> tuple[ak.Array, ak.Array]:
    mask = (ak.num(results.objects.Electron.Electron, axis=-1) == 0) & (ak.num(results.objects.Muon.Muon, axis=-1) == 2)
    return events, mask


@categorizer(uses={"event"}, call_force=True)
def catid_selection_emu(
    self: Categorizer, events: ak.Array, results: SelectionResult, **kwargs,
) -> tuple[ak.Array, ak.Array]:
    mask = (ak.num(results.objects.Electron.Electron, axis=-1) == 1) & (ak.num(results.objects.Muon.Muon, axis=-1) == 1)
    return events, mask


#
# Categorizer called as part of cf.ProduceColumns
#


# SL
@categorizer(uses={"Electron.pt", "Muon.pt"}, call_force=True)
def catid_1e(self: Categorizer, events: ak.Array, **kwargs) -> tuple[ak.Array, ak.Array]:
    mask = ((ak.sum(events.Electron.pt > 0, axis=-1) == 1) & (ak.sum(events.Muon.pt > 0, axis=-1) == 0))
    return events, mask


@categorizer(uses={"Electron.pt", "Muon.pt"}, call_force=True)
def catid_1mu(self: Categorizer, events: ak.Array, **kwargs) -> tuple[ak.Array, ak.Array]:
    mask = ((ak.sum(events.Electron.pt > 0, axis=-1) == 0) & (ak.sum(events.Muon.pt > 0, axis=-1) == 1))
    return events, mask


# DL
@categorizer(uses={"Electron.pt", "Muon.pt"}, call_force=True)
def catid_2e(self: Categorizer, events: ak.Array, **kwargs) -> tuple[ak.Array, ak.Array]:
    mask = ((ak.sum(events.Electron.pt > 0, axis=-1) == 2) & (ak.sum(events.Muon.pt > 0, axis=-1) == 0))
    return events, mask


@categorizer(uses={"Electron.pt", "Muon.pt"}, call_force=True)
def catid_2mu(self: Categorizer, events: ak.Array, **kwargs) -> tuple[ak.Array, ak.Array]:
    mask = ((ak.sum(events.Electron.pt > 0, axis=-1) == 0) & (ak.sum(events.Muon.pt > 0, axis=-1) == 2))
    return events, mask


@categorizer(uses={"Electron.pt", "Muon.pt"}, call_force=True)
def catid_emu(self: Categorizer, events: ak.Array, **kwargs) -> tuple[ak.Array, ak.Array]:
    mask = ((ak.sum(events.Electron.pt > 0, axis=-1) == 1) & (ak.sum(events.Muon.pt > 0, axis=-1) == 1))
    return events, mask


@categorizer(uses={"Jet.pt", "HbbJet.pt"}, call_force=True)
def catid_boosted(self: Categorizer, events: ak.Array, **kwargs) -> tuple[ak.Array, ak.Array]:
    """
    Categorization of events in the boosted category: presence of at least 1 AK8 jet fulfilling
    requirements given by the Selector called in SelectEvents
    """
    mask = (ak.sum(events.Jet.pt > 0, axis=-1) >= 1) & (ak.sum(events.HbbJet.pt > 0, axis=-1) >= 1)
    return events, mask


@categorizer(uses={"Jet.pt", "FatJet.pt"}, call_force=True)
def catid_resolved(self: Categorizer, events: ak.Array, **kwargs) -> tuple[ak.Array, ak.Array]:
    """
    Categorization of events in the resolved category: presence of no AK8 jets fulfilling
    requirements given by the Selector called in SelectEvents
    """
    mask = (ak.sum(events.Jet.pt > 0, axis=-1) >= 3) & (ak.sum(events.FatJet.pt > 0, axis=-1) == 0)
    return events, mask


@categorizer(uses={"Jet.btagDeepFlavB"}, call_force=True)
def catid_1b(self: Categorizer, events: ak.Array, **kwargs) -> tuple[ak.Array, ak.Array]:
    n_deepjet = ak.sum(events.Jet.btagDeepFlavB >= self.config_inst.x.btag_working_points.deepjet.medium, axis=-1)
    mask = (n_deepjet == 1)
    return events, mask


@categorizer(uses={"Jet.btagDeepFlavB"}, call_force=True)
def catid_2b(self: Categorizer, events: ak.Array, **kwargs) -> tuple[ak.Array, ak.Array]:
    n_deepjet = ak.sum(events.Jet.btagDeepFlavB >= self.config_inst.x.btag_working_points.deepjet.medium, axis=-1)
    mask = (n_deepjet >= 2)
    return events, mask


# TODO: not hard-coded -> use config?
<<<<<<< HEAD
ml_processes = ["ggHH_kl_1_kt_1_dl_hbbhww", "tt", "st", "w_lnu", "dy_lep", "v_lep", "t_bkg"]
=======
ml_processes = ["ggHH_kl_1_kt_1_sl_hbbhww", "qqHH_CV_1_C2V_1_kl_1_sl_hbbhww", "tt", "st", "w_lnu", "dy_lep", "v_lep"]
>>>>>>> 9565ccb6
for proc in ml_processes:
    @categorizer(
        uses=set(f"mlscore.{proc1}" for proc1 in ml_processes),
        cls_name=f"catid_ml_{proc}",
        proc_col_name=f"{proc}",
        # skip check because we don't know which ML processes were used from the MLModel
        check_used_columns=False,
        call_force=True,
    )
    def dnn_mask(self: Categorizer, events: ak.Array, **kwargs) -> tuple[ak.Array, ak.Array]:
        """
        dynamically built Categorizer that categorizes events based on dnn scores
        """

        # get all the ml scores
        ml_scores = events["mlscore"]

        # categorize events if *this* score is larger than all other
        mask = ak.all(ak.Array([
            ml_scores[self.proc_col_name] >= ml_scores[i] for i in ml_scores.fields
        ]), axis=0)

        return events, mask<|MERGE_RESOLUTION|>--- conflicted
+++ resolved
@@ -136,11 +136,7 @@
 
 
 # TODO: not hard-coded -> use config?
-<<<<<<< HEAD
 ml_processes = ["ggHH_kl_1_kt_1_dl_hbbhww", "tt", "st", "w_lnu", "dy_lep", "v_lep", "t_bkg"]
-=======
-ml_processes = ["ggHH_kl_1_kt_1_sl_hbbhww", "qqHH_CV_1_C2V_1_kl_1_sl_hbbhww", "tt", "st", "w_lnu", "dy_lep", "v_lep"]
->>>>>>> 9565ccb6
 for proc in ml_processes:
     @categorizer(
         uses=set(f"mlscore.{proc1}" for proc1 in ml_processes),
